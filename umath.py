--- conflicted
+++ resolved
@@ -84,7 +84,7 @@
 # no_std_wrapping = ['modf', 'frexp', 'ldexp', 'fsum', 'factorial']
 
 # Functions with numerical derivatives:
-num_deriv_funcs = ['expm1', 'fmod', 'gamma', 'isinf', 'isnan',
+num_deriv_funcs = ['fmod', 'gamma', 'isinf', 'isnan',
                    'lgamma', 'trunc']
 
 # Functions that do not belong in many_scalar_to_scalar_funcs, but
@@ -158,13 +158,10 @@
     'cos': [lambda x: -math.sin(x)],
     'cosh': [math.sinh],
     'degrees': [lambda x: math.degrees(1)],
-<<<<<<< HEAD
-    'erf': [lambda x: 1],  #!!!!!!!!!!!!
-=======
     'erf': [lambda x: exp(-x**2)*_erf_coef],
     'erfc': [lambda x: -exp(-x**2)*_erf_coef],
->>>>>>> 7b20c55d
     'exp': [math.exp],
+    'expm1': [math.exp],
     'fabs': [lambda x: 1 if x >= 0 else -1],
     'floor': [lambda x: 0],
     'hypot': [lambda x, y: x/math.hypot(x, y),
