#!/usr/bin/env python

#!! When the documentation below is updated, setup.py should be
# checked for consistency.

'''
Calculations with full error propagation for quantities with uncertainties.
Derivatives can also be calculated.

Web user guide: http://packages.python.org/uncertainties/.

Example of possible calculation: (0.2 +/- 0.01)**2 = 0.04 +/- 0.004.

Correlations between expressions are correctly taken into account (for
instance, with x = 0.2+/-0.01, 2*x-x-x is exactly zero, as is y-x-x
with y = 2*x).

Examples:

  import uncertainties
  from uncertainties import ufloat
  from uncertainties.umath import *  # sin(), etc.

  # Mathematical operations:
  x = ufloat((0.20, 0.01))  # x = 0.20+/-0.01
  x = ufloat("0.20+/-0.01")  # Other representation
  x = ufloat("0.20(1)")  # Other representation
  x = ufloat("0.20")  # Implicit uncertainty of +/-1 on the last digit
  print x**2  # Square: prints "0.04+/-0.004"
  print sin(x**2)  # Prints "0.0399...+/-0.00399..."

  print x.position_in_sigmas(0.17)  # Prints "-3.0": deviation of -3 sigmas

  # Access to the nominal value, and to the uncertainty:
  square = x**2  # Square
  print square  # Prints "0.04+/-0.004"  
  print square.nominal_value  # Prints "0.04"
  print square.std_dev()  # Prints "0.004..."

  print square.derivatives[x]  # Partial derivative: 0.4 (= 2*0.20)

  # Correlations:
  u = ufloat((1, 0.05), "u variable")  # Tag
  v = ufloat((10, 0.1), "v variable")
  sum_value = u+v
  
  u.set_std_dev(0.1)  # Standard deviations can be updated on the fly
  print sum_value - u - v  # Prints "0.0" (exact result)

  # List of all sources of error:
  print sum_value  # Prints "11+/-0.1414..."
  for (var, error) in sum_value.error_components().iteritems():
      print "%s: %f" % (var.tag, error)  # Individual error components

  # Covariance matrices:
  cov_matrix = uncertainties.covariance_matrix([u, v, sum_value])
  print cov_matrix  # 3x3 matrix

  # Correlated variables can be constructed from a covariance matrix, if
  # NumPy is available:
  (u2, v2, sum2) = uncertainties.correlated_values([1, 10, 11],
                                                   cov_matrix)
  print u2  # Value and uncertainty of u: correctly recovered (1+/-0.1)
  print uncertainties.covariance_matrix([u2, v2, sum2])  # == cov_matrix

- The main function provided by this module is ufloat, which creates
numbers with uncertainties (Variable objects).  Variable objects can
be used as if they were regular Python numbers.  The main attributes
and methods of Variable objects are defined in the documentation of
the Variable class.

- Valid operations on numbers with uncertainties include basic
mathematical functions (addition, etc.).

Most operations from the standard math module (sin, etc.) can be applied
on numbers with uncertainties by using their generalization from the
uncertainties.umath module:

  from uncertainties.umath import sin
  print sin(ufloat("1+/-0.01"))  # 0.841...+/-0.005...
  print sin(1)  # umath.sin() also works on floats, exactly like math.sin()

Logical operations (>, ==, etc.) are also supported.

Basic operations on NumPy arrays or matrices of numbers with
uncertainties can be performed:

  2*numpy.array([ufloat((1, 0.01)), ufloat((2, 0.1))])

More complex operations on NumPy arrays can be performed through the
dedicated uncertainties.unumpy sub-module (see its documentation).

Calculations that are performed through non-Python code (Fortran, C,
etc.) can handle numbers with uncertainties instead of floats through
the provided wrap() wrapper:

  import uncertainties
    
  # wrapped_f is a version of f that can take arguments with
  # uncertainties, even if f only takes floats:
  wrapped_f = uncertainties.wrap(f)

If some derivatives of the wrapped function f are known (analytically,
or numerically), they can be given to wrap()--see the documentation
for wrap().

- Utility functions are also provided: the covariance matrix between
random variables can be calculated with covariance_matrix(), or used
as input for the definition of correlated quantities (correlated_values()
function--defined only if the NumPy module is available).

- Mathematical expressions involving numbers with uncertainties
generally return AffineScalarFunc objects, which also print as a value
with uncertainty.  Their most useful attributes and methods are
described in the documentation for AffineScalarFunc.  Note that
Variable objects are also AffineScalarFunc objects.  UFloat is an
alias for AffineScalarFunc, provided as a convenience: testing whether
a value carries an uncertainty handled by this module should be done
with insinstance(my_value, UFloat).

- Mathematically, numbers with uncertainties are, in this package,
probability distributions.  These probabilities are reduced to two
numbers: a nominal value and an uncertainty.  Thus, both variables
(Variable objects) and the result of mathematical operations
(AffineScalarFunc objects) contain these two values (respectively in
their nominal_value attribute and through their std_dev() method).

The uncertainty of a number with uncertainty is simply defined in
this package as the standard deviation of the underlying probability
distribution.

The numbers with uncertainties manipulated by this package are assumed
to have a probability distribution mostly contained around their
nominal value, in an interval of about the size of their standard
deviation.  This should cover most practical cases.  A good choice of
nominal value for a number with uncertainty is thus the median of its
probability distribution, the location of highest probability, or the
average value.

- When manipulating ensembles of numbers, some of which contain
uncertainties, it can be useful to access the nominal value and
uncertainty of all numbers in a uniform manner:

  x = ufloat("3+/-0.1")
  print nominal_value(x)  # Prints 3
  print std_dev(x)  # Prints 0.1
  print nominal_value(3)  # Prints 3: nominal_value works on floats
  print std_dev(3)  # Prints 0: std_dev works on floats

- Probability distributions (random variables and calculation results)
are printed as:

  nominal value +/- standard deviation

but this does not imply any property on the nominal value (beyond the
fact that the nominal value is normally inside the region of high
probability density), or that the probability distribution of the
result is symmetrical (this is rarely strictly the case).

- Linear approximations of functions (around the nominal values) are
used for the calculation of the standard deviation of mathematical
expressions with this package.

The calculated standard deviations and nominal values are thus
meaningful approximations as long as the functions involved have
precise linear expansions in the region where the probability
distribution of their variables is the largest.  It is therefore
important that uncertainties be small.  Mathematically, this means
that the linear term of functions around the nominal values of their
variables should be much larger than the remaining higher-order terms
over the region of significant probability.

For instance, sin(0+/-0.01) yields a meaningful standard deviation
since it is quite linear over 0+/-0.01.  However, cos(0+/-0.01) yields
an approximate standard deviation of 0 (because the cosine is not well
approximated by a line around 0), which might not be precise enough
for all applications.

- Comparison operations (>, ==, etc.) on numbers with uncertainties
have a pragmatic semantics, in this package: numbers with
uncertainties can be used wherever Python numbers are used, most of
the time with a result identical to the one that would be obtained
with their nominal value only.  However, since the objects defined in
this module represent probability distributions and not pure numbers,
comparison operator are interpreted in a specific way.

The result of a comparison operation ("==", ">", etc.) is defined so as
to be essentially consistent with the requirement that uncertainties
be small: the value of a comparison operation is True only if the
operation yields True for all infinitesimal variations of its random
variables, except, possibly, for an infinitely small number of cases.

Example:

  "x = 3.14; y = 3.14" is such that x == y

but

  x = ufloat((3.14, 0.01))
  y = ufloat((3.14, 0.01))

is not such that x == y, since x and y are independent random
variables that almost never give the same value.  However, x == x
still holds.

The boolean value (bool(x), "if x...") of a number with uncertainty x
is the result of x != 0.

- The uncertainties package is for Python 2.5 and above.

- This package contains tests.  They can be run either manually or
automatically with the nose unit testing framework (nosetests).

(c) 2009-2010 by Eric O. LEBIGOT (EOL) <eric.lebigot@normalesup.org>.
Please send feature requests, bug reports, or feedback to this address.

Please support future development by donating $5 or more through PayPal!

This software is released under a dual license.  (1) The BSD license.
(2) Any other license, as long as it is obtained from the original
author.'''

# The idea behind this module is to replace the result of mathematical
# operations by a local approximation of the defining function.  For
# example, sin(0.2+/-0.01) becomes the affine function
# (AffineScalarFunc object) whose nominal value is sin(0.2) and
# whose variations are given by sin(0.2+delta) = 0.98...*delta.
# Uncertainties can then be calculated by using this local linear
# approximation of the original function.

from __future__ import division  # Many analytical derivatives depend on this

import re
import math
from math import sqrt, log  # Optimization: no attribute look-up
import copy
import sys

from backport import *

# Numerical version:
__version_info__ = (1, 8)
__version__ = '.'.join([str(num) for num in __version_info__])

__author__ = 'Eric O. LEBIGOT (EOL)'

# Attributes that are always exported (some other attributes are
# exported only if the NumPy module is available...):
__all__ = [

    # All sub-modules and packages are not imported by default,
    # in particular because NumPy might be unavailable.

    'ufloat',  # Main function: returns a number with uncertainty

    # Uniform access to nominal values and standard deviations:
    'nominal_value',
    'std_dev',
    
    # Utility functions (more are exported if NumPy is present):
    'covariance_matrix',
    
    # Class for testing whether an object is a number with
    # uncertainty.  Not usually created by users (except through the
    # Variable subclass), but possibly manipulated by external code
    # ['derivatives()' method, etc.].
    'UFloat',

    # Wrapper for allowing non-pure-Python function to handle
    # quantitites with uncertainties:
    'wrap',

    # The documentation for wrap() indicates that numerical
    # derivatives are calculated through partial_derivative().  The
    # user might also want to change the size of the numerical
    # differentiation step.
    'partial_derivative'

    ]

        
###############################################################################

def set_doc(doc_string):
    """
    Decorator function that sets the docstring to the given text.

    It is useful for functions whose docstring is calculated
    (including string substitutions).
    """
    def set_doc_string(func):
        func.__doc__ = doc_string
        return func
    return set_doc_string

# Some types known to not depend on Variable objects are put in
# CONSTANT_TYPES.  The most common types can be put in front, as this
# may slightly improve the execution speed.
CONSTANT_TYPES = (float, int, complex, long)

###############################################################################

## Definitions that depend on the availability of NumPy:


try:
    import numpy
except ImportError:
    pass
else:

    # NumPy numbers do not depend on Variable objects:    
    CONSTANT_TYPES += (numpy.number,)
    
    # Entering variables as a block of correlated values.  Only available
    # if NumPy is installed.

    #! It would be possible to dispense with NumPy, but a routine should be
    # written for obtaining the eigenvectors of a symmetric matrix.  See
    # for instance Numerical Recipes: (1) reduction to tri-diagonal
    # [Givens or Householder]; (2) QR / QL decomposition.
    
    def correlated_values(values, covariance_mat, tags=None):
        """
        Returns numbers with uncertainties (AffineScalarFunc objects)
        that correctly reproduce the given covariance matrix, and have
        the given values as their nominal value.

        The list of values and the covariance matrix must have the
        same length, and the matrix must be a square (symmetric) one.

        The affine functions returned depend on newly created,
        independent variables (Variable objects).

        If 'tags' is not None, it must list the tag of each new
        independent variable.
        """

        # If no tags were given, we prepare tags for the newly created
        # variables:
        if tags is None:
            tags = (None,) * len(values)

        # The covariance matrix is diagonalized in order to define
        # the independent variables that model the given values:

        (variances, transform) = numpy.linalg.eigh(covariance_mat)

        # Numerical errors might make some variances negative: we set
        # them to zero:
        variances[variances < 0] = 0.
        
        # Creation of new, independent variables:

        # We use the fact that the eigenvectors in 'transform' are
        # special: 'transform' is unitary: its inverse is its transpose:

        variables = tuple(
            # The variables represent uncertainties only:
            Variable(0, sqrt(variance), tag)
            for (variance, tag) in zip(variances, tags))

        # Representation of the initial correlated values:
        values_funcs = tuple(
            AffineScalarFunc(value, dict(zip(variables, coords)))
            for (coords, value) in zip(transform, values))

        return values_funcs

    __all__.append('correlated_values')

###############################################################################

# Mathematical operations with local approximations (affine scalar
# functions)

class NotUpcast(Exception):
    pass

def to_affine_scalar(x):
    """
    Transforms x into a constant affine scalar function
    (AffineScalarFunc), unless it is already an AffineScalarFunc (in
    which case x is returned unchanged).

    Raises an exception unless 'x' belongs to some specific classes of
    objects that are known not to depend on AffineScalarFunc objects
    (which then cannot be considered as constants).
    """

    if isinstance(x, AffineScalarFunc):
        return x

    #! In Python 2.6+, numbers.Number could be used instead, here:
    if isinstance(x, CONSTANT_TYPES):
        # No variable => no derivative to define:
        return AffineScalarFunc(x, {})

    # Case of lists, etc.
    raise NotUpcast("%s cannot be converted to a number with"
                    " uncertainty" % type(x))

def partial_derivative(f, param_num):
    """
    Returns a function that numerically calculates the partial
    derivative of function f with respect to its argument number
    param_num.

    The step parameter represents the shift of the parameter used in
    the numerical approximation.
    """

    def partial_derivative_of_f(*args):
        """
        Partial derivative, calculated with the (-epsilon, +epsilon)
        method, which is more precise than the (0, +epsilon) method.
        """
        # f_nominal_value = f(*args)

        shifted_args = list(args)  # Copy, and conversion to a mutable

        # The step is relative to the parameter being varied, so that
        # shifting it does not suffer from finite precision:
        step = 1e-8*abs(shifted_args[param_num])
        if not step:
            # Arbitrary, but "small" with respect to 1, and of the
            # order of the square root of the precision of double
            # precision floats:
            step = 1e-8

        shifted_args[param_num] += step
        shifted_f_plus = f(*shifted_args)
        
        shifted_args[param_num] -= 2*step  # Optimization: only 1 list copy
        shifted_f_minus = f(*shifted_args)

        return (shifted_f_plus - shifted_f_minus)/2/step

    return partial_derivative_of_f

class NumericalDerivatives(object):
    """
    Sequence with the successive numerical derivatives of a function.
    """
    # This is a sequence and not a list because the number of
    # arguments of the function is not known in advance, in general.

    def __init__(self, function):
        """
        'function' is the function whose derivatives can be computed.
        """
        self._function = function

    def __getitem__(self, n):
        """
        Returns the n-th numerical derivative of the function.
        """
        return partial_derivative(self._function, n)

def wrap(f, derivatives_funcs=None):
    """
    Wraps a function f into a function that also accepts numbers with
    uncertainties (UFloat objects) and returns a number with
    uncertainties.

    If no argument to the wrapped function has an uncertainty, f
    simply returns its usual, scalar result.

    f must take only scalar arguments, and must return a scalar.

    If supplied, 'derivatives_funcs' is a sequence or iterator that
    generally contains functions; each successive function is the
    partial derivatives of f with respect to the corresponding
    variable (one function for each argument of f, which takes as many
    arguments as f).  If derivatives_funcs is None, or if
    derivatives_funcs contains a finite number of elements, then
    missing derivatives are calculated numerically through
    partial_derivative().

    Example: wrap(math.sin) is a sine function that can be applied to
    numbers with uncertainties.  Its derivative will be calculated
    numerically.  wrap(math.sin, [None]) would have produced the same
    result.  wrap(math.sin, [math.cos]) is the same function, but with
    an analytically defined derivative.
    """

    if derivatives_funcs is None:
        derivatives_funcs = NumericalDerivatives(f)
    else:
        # Derivatives that are not defined are calculated numerically,
        # if there is a finite number of them (the function lambda
        # *args: fsum(args) has a non-defined number of arguments, as
        # it just performs a sum...
        try:  # Is the number of derivatives fixed?
            len(derivatives_funcs)
        except TypeError:
            pass
        else:
            xxx="""
            derivatives_funcs = [
                partial_derivative(f, k) if derivative is None
                else derivative
                for (k, derivative) in enumerate(derivatives_funcs)]"""
            derivatives_funcs_ = []
            for (k, derivative) in enumerate(derivatives_funcs):
                if derivative is None:
                    derivatives_funcs_.append(partial_derivative(f, k))
                else:
                    derivatives_funcs_.append(derivative)
                    
            derivatives_funcs = derivatives_funcs_

    #! Setting the doc string after "def f_with...()" does not
    # seem to work.  We define it explicitly:
    def f_with_affine_output(*args):
        # Can this function perform the calculation of an
        # AffineScalarFunc (or maybe float) result?
        try:
            aff_funcs = map(to_affine_scalar, args)

        except NotUpcast:

            # This function does not now how to itself perform
            # calculations with non-float-like arguments (as they
            # might for instance be objects whose value really changes
            # if some Variable objects had different values):

            # Is it clear that we can't delegate the calculation?

            if any([isinstance(arg, AffineScalarFunc) for arg in args]):
                # This situation arises for instance when calculating
                # AffineScalarFunc(...)*numpy.array(...).  In this
                # case, we must let NumPy handle the multiplication
                # (which is then performed element by element):
                return NotImplemented
            else:
                # If none of the arguments is an AffineScalarFunc, we
                # can delegate the calculation to the original
                # function.  This can be useful when it is called with
                # only one argument (as in
                # numpy.log10(numpy.ndarray(...)):
                return f(*args)

        ########################################
        # Nominal value of the constructed AffineScalarFunc:
        args_values = [e.nominal_value for e in aff_funcs]
        f_nominal_value = f(*args_values)

        ########################################

        # List of involved variables (Variable objects):
        variables = set()
        for expr in aff_funcs:
            variables |= set(expr.derivatives)

        ## It is sometimes useful to only return a regular constant:

        # (1) Optimization / convenience behavior: when 'f' is called
        # on purely constant values (e.g., sin(2)), there is no need
        # for returning a more complex AffineScalarFunc object.

        # (2) Functions that do not return a "float-like" value might
        # not have a relevant representation as an AffineScalarFunc.
        # This includes boolean functions, since their derivatives are
        # either 0 or are undefined: they are better represented as
        # Python constants than as constant AffineScalarFunc functions.

        if not variables or isinstance(f_nominal_value, bool):
            return f_nominal_value

        # The result of 'f' does depend on 'variables'...

        ########################################

        # Calculation of the derivatives with respect to the arguments
        # of f (aff_funcs):

        # The chain rule is applied.  This is because, in the case of
        # numerical derivatives, it allows for a better-controlled
        # numerical stability than numerically calculating the partial
        # derivatives through '[f(x + dx, y + dy, ...) -
        # f(x,y,...)]/da' where dx, dy,... are calculated by varying
        # 'a'.  In fact, it is numerically better to control how big
        # (dx, dy,...) are: 'f' is a simple mathematical function and
        # it is possible to know how precise the df/dx are (which is
        # not possible with the numerical df/da calculation above).

        # We use numerical derivatives, if we don't already have a
        # list of derivatives:

        #! Note that this test could be avoided by requiring the
        # caller to always provide derivatives.  When changing the
        # functions of the math module, this would force this module
        # to know about all the math functions.  Another possibility
        # would be to force derivatives_funcs to contain, say, the
        # first 3 derivatives of f.  But any of these two ideas has a
        # chance to break, one day... (if new functions are added to
        # the math module, or if some function has more than 3
        # arguments).

        derivatives_wrt_args = []
        for (arg, derivative) in zip(aff_funcs, derivatives_funcs):
            #derivatives_wrt_args.append(derivative(*args_values)
            #                            if arg.derivatives
            #                            else 0)
            if arg.derivatives:
                derivatives_wrt_args.append(derivative(*args_values))
            else:
                derivatives_wrt_args.append(0)
                

        ########################################
        # Calculation of the derivative of f with respect to all the
        # variables (Variable) involved.

        # Initial value (is updated below):
        derivatives_wrt_vars = dict([(var, 0.) for var in variables])

        # The chain rule is used (we already have
        # derivatives_wrt_args):

        for (func, f_derivative) in zip(aff_funcs, derivatives_wrt_args):
            for (var, func_derivative) in func.derivatives.iteritems():
                derivatives_wrt_vars[var] += f_derivative * func_derivative

        # The function now returns an AffineScalarFunc object:
        return AffineScalarFunc(f_nominal_value, derivatives_wrt_vars)

    f_with_affine_output = set_doc("""\
    Version of %s(...) that returns an affine approximation
    (AffineScalarFunc object), if its result depends on variables
    (Variable objects).  Otherwise, returns a simple constant (when
    applied to constant arguments).
    
    Warning: arguments of the function that are not AffineScalarFunc
    objects must not depend on uncertainties.Variable objects in any
    way.  Otherwise, the dependence of the result in
    uncertainties.Variable objects will be incorrect.
    
    Original documentation:
    %s""" % (f.__name__, f.__doc__))(f_with_affine_output)

    # It is easier to work with f_with_affine_output, which represents
    # a wrapped version of 'f', when it bears the same name as 'f':
    # ! __name__ is read-only, in Python 2.3:
    f_with_affine_output.name = f.__name__

    return f_with_affine_output

def _force_aff_func_args(func):
    """
    Takes an operator op(x, y) and wraps it.

    The constructed operator returns func(x, to_affine_scalar(y)) if y
    can be upcast with to_affine_scalar(); otherwise, it returns
    NotImplemented.

    Thus, func() is only called on two AffineScalarFunc objects, if
    its first argument is an AffineScalarFunc.
    """

    def op_on_upcast_args(x, y):
        """
        Returns %s(self, to_affine_scalar(y)) if y can be upcast
        through to_affine_scalar.  Otherwise returns NotImplemented.
        """ % func.__name__
        
        try:
            y_with_uncert = to_affine_scalar(y)
        except NotUpcast:
            # This module does not know how to handle the comparison:
            # (example: y is a NumPy array, in which case the NumPy
            # array will decide that func() should be applied
            # element-wise between x and all the elements of y):
            return NotImplemented
        else:
            return func(x, y_with_uncert)

    return op_on_upcast_args

########################################

# Definition of boolean operators, that assume that self and
# y_with_uncert are AffineScalarFunc.

# The fact that uncertainties must be smalled is used, here: the
# comparison functions are supposed to be constant for most values of
# the random variables.

# Even though uncertainties are supposed to be small, comparisons
# between 3+/-0.1 and 3.0 are handled (even though x == 3.0 is not a
# constant function in the 3+/-0.1 interval).  The comparison between
# x and x is handled too, when x has an uncertainty.  In fact, as
# explained in the main documentation, it is possible to give a useful
# meaning to the comparison operators, in these cases.

def _eq_on_aff_funcs(self, y_with_uncert):
    """
    __eq__ operator, assuming that both self and y_with_uncert are
    AffineScalarFunc objects.
    """
    difference = self - y_with_uncert
    # Only an exact zero difference means that self and y are
    # equal numerically:
    return not(difference._nominal_value or difference.std_dev())

def _ne_on_aff_funcs(self, y_with_uncert):
    """
    __ne__ operator, assuming that both self and y_with_uncert are
    AffineScalarFunc objects.
    """

    return not _eq_on_aff_funcs(self, y_with_uncert)

def _gt_on_aff_funcs(self, y_with_uncert):
    """
    __gt__ operator, assuming that both self and y_with_uncert are
    AffineScalarFunc objects.
    """
    return self._nominal_value > y_with_uncert._nominal_value

def _ge_on_aff_funcs(self, y_with_uncert):
    """
    __ge__ operator, assuming that both self and y_with_uncert are
    AffineScalarFunc objects.
    """

    return (_gt_on_aff_funcs(self, y_with_uncert)
            or _eq_on_aff_funcs(self, y_with_uncert))

def _lt_on_aff_funcs(self, y_with_uncert):
    """
    __lt__ operator, assuming that both self and y_with_uncert are
    AffineScalarFunc objects.
    """
    return self._nominal_value < y_with_uncert._nominal_value

def _le_on_aff_funcs(self, y_with_uncert):
    """
    __le__ operator, assuming that both self and y_with_uncert are
    AffineScalarFunc objects.
    """

    return (_lt_on_aff_funcs(self, y_with_uncert)
            or _eq_on_aff_funcs(self, y_with_uncert))

########################################

class AffineScalarFunc(object):
    """
    Affine functions that support basic mathematical operations
    (addition, etc.).  Such functions can for instance be used for
    representing the local (linear) behavior of any function.

    This class is mostly meant to be used internally.

    This class can also be used to represent constants.

    The variables of affine scalar functions are Variable objects.

    AffineScalarFunc objects include facilities for calculating the
    'error' on the function, from the uncertainties on its variables.

    Main attributes and methods:
    
    - nominal_value, std_dev(): value at the origin / nominal value,
      and standard deviation.

    - error_components(): error_components()[x] is the error due to
      Variable x.

    - derivatives: derivatives[x] is the (value of the) derivative
      with respect to Variable x.  This attribute is a dictionary
      whose keys are the Variable objects on which the function
      depends.
      
      All the Variable objects on which the function depends are in
      'derivatives'.

    - position_in_sigmas(x): position of number x with respect to the
      nominal value, in units of the standard deviation.
    """

    # To save memory in large arrays:
    __slots__ = ('_nominal_value', 'derivatives')
    
    #! The code could be modify in order to accommodate for non-float
    # nominal values.  This could for instance be done through
    # the operator module: instead of delegating operations to
    # float.__*__ operations, they could be delegated to
    # operator.__*__ functions (while taking care of properly handling
    # reverse operations: __radd__, etc.).

    def __init__(self, nominal_value, derivatives):
        """
        nominal_value -- value of the function at the origin.
        nominal_value must not depend in any way of the Variable
        objects in 'derivatives' (the value at the origin of the
        function being defined is a constant).

        derivatives -- maps each Variable object on which the function
        being defined depends to the value of the derivative with
        respect to that variable, taken at the nominal value of all
        variables.
 
        Warning: the above constraint is not checked, and the user is
        responsible for complying with it.
        """

        # Defines the value at the origin:

        # Only float-like values are handled.  One reason is that it
        # does not make sense for a scalar function to be affine to
        # not yield float values.  Another reason is that it would not
        # make sense to have a complex nominal value, here (it would
        # not be handled correctly at all): converting to float should
        # be possible.
        self._nominal_value = float(nominal_value)
        self.derivatives = derivatives

    # The following prevents the 'nominal_value' attribute from being
    # modified by the user:
    def nominal_value(self):
        "Nominal value of the random number."
        return self._nominal_value
    nominal_value = property(nominal_value)
    
    ############################################################

        
    ### Operators: operators applied to AffineScalarFunc and/or
    ### float-like objects only are supported.  This is why methods
    ### from float are used for implementing these operators.

    # Operators with no reflection:

    ########################################
        
    # __nonzero__() is supposed to return a boolean value (it is used
    # by bool()).  It is for instance used for converting the result
    # of comparison operators to a boolean, in sorted().  If we want
    # to be able to sort AffineScalarFunc objects, __nonzero__ cannot
    # return a AffineScalarFunc object.  Since boolean results (such
    # as the result of bool()) don't have a very meaningful
    # uncertainty unless it is zero, this behavior is fine.
    
    def __nonzero__(self):
        """
        Equivalent to self != 0.
        """
        #! This might not be relevant for AffineScalarFunc objects
        # that contain values in a linear space which does not convert
        # the float 0 into the null vector (see the __eq__ function:
        # __nonzero__ works fine if subtracting the 0 float from a
        # vector of the linear space works as if 0 were the null
        # vector of that space):
        return self != 0.  # Uses the AffineScalarFunc.__ne__ function

    ########################################
    
    ## Logical operators: warning: the resulting value cannot always
    ## be differentiated.

    # The boolean operations are not differentiable everywhere, but
    # almost...

    # (1) I can rely on the assumption that the user only has "small"
    # errors on variables, as this is used in the calculation of the
    # standard deviation (which performs linear approximations):

    # (2) However, this assumption is not relevant for some
    # operations, and does not have to hold, in some cases.  This
    # comes from the fact that logical operations (e.g. __eq__(x,y))
    # are not differentiable for many usual cases.  For instance, it
    # is desirable to have x == x for x = n+/-e, whatever the size of e.
    # Furthermore, n+/-e != n+/-e', if e != e', whatever the size of e or
    # e'.

    # (3) The result of logical operators does not have to be a
    # function with derivatives, as these derivatives are either 0 or
    # don't exist (i.e., the user should probably not rely on
    # derivatives for his code).
    
    # __eq__ is used in "if data in [None, ()]", for instance.  It is
    # therefore important to be able to handle this case too, which is
    # taken care of when _force_aff_func_args(_eq_on_aff_funcs)
    # returns NotImplemented.
    __eq__ = _force_aff_func_args(_eq_on_aff_funcs)
    
    __ne__ = _force_aff_func_args(_ne_on_aff_funcs)
    __gt__ = _force_aff_func_args(_gt_on_aff_funcs)

    # __ge__ is not the opposite of __lt__ because these operators do
    # not always yield a boolean (for instance, 0 <= numpy.arange(10)
    # yields an array).
    __ge__ = _force_aff_func_args(_ge_on_aff_funcs)

    __lt__ = _force_aff_func_args(_lt_on_aff_funcs)
    __le__ = _force_aff_func_args(_le_on_aff_funcs)

    ########################################

    # Uncertainties handling:
    
    def error_components(self):
        """
        Individual components of the standard deviation of the affine
        function (in absolute value), returned as a dictionary with
        Variable objects as keys.

        This method assumes that the derivatives contained in the
        object take scalar values (and are not a tuple, like what
        math.frexp() returns, for instance).
        """
    
        # Calculation of the variance:
        error_components = {}
        for (variable, derivative) in self.derivatives.iteritems():            
            # Individual standard error due to variable:
            error_components[variable] = abs(derivative*variable._std_dev)

        return error_components

    def std_dev(self):
        """
        Standard deviation of the affine function.

        This method assumes that the function returns scalar results.

        This returned standard deviation depends on the current
        standard deviations [std_dev()] of the variables (Variable
        objects) involved.
        """
        #! It would be possible to not allow the user to update the
        #std dev of Variable objects, in which case AffineScalarFunc
        #objects could have a pre-calculated or, better, cached
        #std_dev value (in fact, many intermediate AffineScalarFunc do
        #not need to have their std_dev calculated: only the final
        #AffineScalarFunc returned to the user does).
        return sqrt(sum([
            delta**2 for delta in self.error_components().itervalues()]))

    def _general_representation(self, to_string):
        """
        Uses the to_string() conversion function on both the nominal
        value and the standard deviation, and returns a string that
        describes them.

        to_string() is typically repr() or str().
        """

        (nominal_value, std_dev) = (self._nominal_value, self.std_dev())

        # String representation:

        # Not putting spaces around "+/-" helps with arrays of
        # Variable, as each value with an uncertainty is a
        # block of signs (otherwise, the standard deviation can be
        # mistaken for another element of the array).

        #return ("%s+/-%s" % (to_string(nominal_value), to_string(std_dev))
        #        if std_dev
        #        else to_string(nominal_value))
        if std_dev:
            return "%s+/-%s" % (to_string(nominal_value), to_string(std_dev))
        else:
            return to_string(nominal_value)

    def __repr__(self):
        return self._general_representation(repr)
                    
    def __str__(self):
        return self._general_representation(str)

    def position_in_sigmas(self, value):
        """
        Returns 'value' - nominal value, in units of the standard
        deviation.

        Raises a ValueError exception if the standard deviation is zero.
        """
        try:
            # The ._nominal_value is a float: there is no integer division,
            # here:
            return (value - self._nominal_value) / self.std_dev()
        except ZeroDivisionError:
            raise ValueError("The standard deviation is zero:"
                             " undefined result.")

    def __deepcopy__(self, memo):
        """
        Hook for the standard copy module.

        The returned AffineScalarFunc is a completely fresh copy,
        which is fully independent of any variable defined so far.
        New variables are specially created for the returned
        AffineScalarFunc object.
        """
        return AffineScalarFunc(
            self._nominal_value,
            dict([(copy.deepcopy(var), deriv)
                  for (var, deriv) in self.derivatives.iteritems()]))

    def __getstate__(self):
        """
        Hook for the pickle module.
        """
        obj_slot_values = dict([(k, getattr(self, k)) for k in
                                # self.__slots__ would not work when
                                # self is an instance of a subclass:
                                AffineScalarFunc.__slots__])
        return obj_slot_values

    def __setstate__(self, data_dict):
        """
        Hook for the pickle module.
        """        
        for (name, value) in data_dict.iteritems():
            setattr(self, name, value)

# Nicer name, for users: isinstance(ufloat(...), UFloat) is True:
UFloat = AffineScalarFunc

def get_ops_with_reflection():

    """
    Returns operators with a reflection, along with their derivatives
    (for float operands).
    """
    
    # Operators with a reflection:

    # We do not include divmod().  This operator could be included, by
    # allowing its result (a tuple) to be differentiated, in
    # derivative_value().  However, a similar result can be achieved
    # by the user by calculating separately the division and the
    # result.

    # {operator(x, y): (derivative wrt x, derivative wrt y)}:

    # Note that unknown partial derivatives can be numerically
    # calculated by expressing them as something like
    # "partial_derivative(float.__...__, 1)(x, y)":

    # String expressions are used, so that reversed operators are easy
    # to code, and execute relatively efficiently:
    
    derivatives_list = {
        'add': ("1.", "1."),
        # 'div' is the '/' operator when __future__.division is not in
        # effect.  Since '/' is applied to
        # AffineScalarFunc._nominal_value numbers, it is applied on
        # floats, and is therefore the "usual" mathematical division.
        'div': ("1/y", "-x/y**2"),
        'floordiv': ("0.", "0."),  # Non exact: there is a discontinuities
        # The derivative wrt the 2nd arguments is something like (..., x//y),
        # but it is calculated numerically, for convenience:
        'mod': ("1.", "partial_derivative(float.__mod__, 1)(x, y)"),
        'mul': ("y", "x"),
        'pow': ("y*x**(y-1)", "log(x)*x**y"),
        'sub': ("1.", "-1."),
        'truediv': ("1/y", "-x/y**2")
        }

    # Conversion to Python functions:
    ops_with_reflection = {}
    for (op, derivatives) in derivatives_list.iteritems():
        ops_with_reflection[op] = [
            eval("lambda x, y: %s" % expr) for expr in derivatives ]

        ops_with_reflection["r"+op] = [
            eval("lambda y, x: %s" % expr) for expr in reversed(derivatives)]

    return ops_with_reflection

# Operators that have a reflexion, along with their derivatives:
_ops_with_reflection = get_ops_with_reflection()

# Some effectively modified operators (for the automated tests):
_modified_operators = []
_modified_ops_with_reflection = []

def add_operators_to_AffineScalarFunc():
    """
    Adds many operators (__add__, etc.) to the AffineScalarFunc class.
    """
    
    ########################################

    #! Derivatives are set to return floats.  For one thing,
    # uncertainties generally involve floats, as they are based on
    # small variations of the parameters.  It is also better to
    # protect the user from unexpected integer result that behave
    # badly with the division.

    ## Operators that return a numerical value:

    def _simple_add_deriv(x):
        if x >= 0:
            return 1.
        else:
            return -1.
        
    # Single-argument operators that should be adapted from floats to
    # AffineScalarFunc objects, associated to their derivative:        
    simple_numerical_operators_derivatives = {
        'abs': _simple_add_deriv,
        'neg': lambda x: -1.,
        'pos': lambda x: 1.,
        'trunc': lambda x: 0.
        }

    for (op, derivative) in (
          simple_numerical_operators_derivatives.iteritems()):
        
        attribute_name = "__%s__" % op
        # float objects don't exactly have the same attributes between
        # different versions of Python (for instance, __trunc__ was
        # introduced with Python 2.6):
        try:
            setattr(AffineScalarFunc, attribute_name,
                    wrap(getattr(float, attribute_name),
                                 [derivative]))
        except AttributeError:
            pass
        else:
            _modified_operators.append(op)
            
    ########################################

    # Reversed versions (useful for float*AffineScalarFunc, for instance):
    for (op, derivatives) in _ops_with_reflection.iteritems():
        attribute_name = '__%s__' % op
        # float objects don't exactly have the same attributes between
        # different versions of Python (for instance, __div__ and
        # __rdiv__ were removed, in Python 3):
        try:
            setattr(AffineScalarFunc, attribute_name,
                    wrap(getattr(float, attribute_name), derivatives))
        except AttributeError:
            pass
        else:
            _modified_ops_with_reflection.append(op)

    ########################################
    # Conversions to pure numbers are meaningless.  Note that the
    # behavior of float(1j) is similar.
    for coercion_type in ('complex', 'int', 'long', 'float'):
        def raise_error(self):
            raise TypeError("can't convert an affine function (%s)"
                            ' to %s; use x.nominal_value'
                            # In case AffineScalarFunc is sub-classed:
                            % (self.__class__, coercion_type))

        setattr(AffineScalarFunc, '__%s__' % coercion_type, raise_error)

add_operators_to_AffineScalarFunc()  # Actual addition of class attributes

class Variable(AffineScalarFunc):    
    """
    Representation of a float-like scalar random variable, along with
    its uncertainty.
    """

    # To save memory in large arrays:
    __slots__ = ('_std_dev', 'tag')

    def __init__(self, value, std_dev, tag=None):
        """
        The nominal value and the standard deviation of the variable
        are set.  These values must be scalars.

        'tag' is a tag that the user can associate to the variable.  This
        is useful for tracing variables.

        The meaning of the nominal value is described in the main
        module documentation.
        """

        #! The value, std_dev, and tag are assumed by __copy__() not to
        # be copied.  Either this should be guaranteed here, or __copy__
        # should be updated.

        # Only float-like values are handled.  One reason is that the
        # division operator on integers would not produce a
        # differentiable functions: for instance, Variable(3, 0.1)/2
        # has a nominal value of 3/2 = 1, but a "shifted" value
        # of 3.1/2 = 1.55.
        value = float(value)

        # If the variable changes by dx, then the value of the affine
        # function that gives its value changes by 1*dx:

        # ! Memory cycles are created.  However, they are garbage
        # collected, if possible.  Using a weakref.WeakKeyDictionary
        # takes much more memory.  Thus, this implementation chooses
        # more cycles and a smaller memory footprint instead of no
        # cycles and a larger memory footprint.

        # ! Using AffineScalarFunc instead of super() results only in
        # a 3 % speed loss (Python 2.6, Mac OS X):
        super(Variable, self).__init__(value, {self: 1.})

        # We force the error to be float-like.  Since it is considered
        # as a Gaussian standard deviation, it is semantically
        # positive (even though there would be no problem defining it
        # as a sigma, where sigma can be negative and still define a
        # Gaussian):

        assert std_dev >= 0, "the error must be a positive number"
        # Since AffineScalarFunc.std_dev is a property, we cannot do
        # "self.std_dev = ...":
        self._std_dev = std_dev
        
        self.tag = tag

    # Standard deviations can be modified (this is a feature).
    # AffineScalarFunc objects that depend on the Variable have their
    # std_dev() automatically modified (recalculated with the new
    # std_dev of their Variables):
    def set_std_dev(self, value):
        """
        Updates the standard deviation of the variable to a new value.
        """
        
        # A zero variance is accepted.  Thus, it is possible to
        # conveniently use infinitely precise variables, for instance
        # to study special cases.

        self._std_dev = value

    # The following method is overridden so that we can represent the tag:
    def _general_representation(self, to_string):
        """
        Uses the to_string() conversion function on both the nominal
        value and standard deviation and returns a string that
        describes the number.

        to_string() is typically repr() or str().
        """
        num_repr  = super(Variable, self)._general_representation(to_string)
        
        # Optional tag: only full representations (to_string == repr)
        # contain the tag, as the tag is required in order to recreate
        # the variable.  Outputting the tag for regular string ("print
        # x") would be too heavy and produce an unusual representation
        # of a number with uncertainty.
        if (self.tag is None) or (to_string != repr):
            return num_repr
        else:
            "< %s = %s >" % (self.tag, num_repr)

    def __hash__(self):
        # All Variable objects are by definition independent
        # variables, so they never compare equal; therefore, their
        # id() are therefore allowed to differ
        # (http://docs.python.org/reference/datamodel.html#object.__hash__):
        return id(self)
            
    def __copy__(self):
        """
        Hook for the standard copy module.
        """
        
        # This copy implicitly takes care of the reference of the
        # variable to itself (in self.derivatives): the new Variable
        # object points to itself, not to the original Variable.

        # Reference: http://www.doughellmann.com/PyMOTW/copy/index.html

        #! The following assumes that the arguments to Variable are
        # *not* copied upon construction, since __copy__ is not supposed
        # to copy "inside" information:
        return Variable(self.nominal_value, self.std_dev(), self.tag)

    def __deepcopy__(self, memo):
        """
        Hook for the standard copy module.

        A new variable is created.
        """
        
        # This deep copy implicitly takes care of the reference of the
        # variable to itself (in self.derivatives): the new Variable
        # object points to itself, not to the original Variable.

        # Reference: http://www.doughellmann.com/PyMOTW/copy/index.html
        
        return self.__copy__()

    def __getstate__(self):
        """
        Hook for the standard pickle module.
        """
        obj_slot_values = dict([(k, getattr(self, k)) for k in self.__slots__])
        obj_slot_values.update(AffineScalarFunc.__getstate__(self))
        # Conversion to a usual dictionary:
        return obj_slot_values

    def __setstate__(self, data_dict):
        """
        Hook for the standard pickle module.
        """        
        for (name, value) in data_dict.iteritems():
            setattr(self, name, value)
        
###############################################################################

# Utilities

def nominal_value(x):
    """
    Returns the nominal value of x if it is a quantity with
    uncertainty (i.e., an AffineScalarFunc object); otherwise, returns
    x unchanged.

    This utility function is useful for transforming a series of
    numbers, when only some of them generally carry an uncertainty.
    """

    if isinstance(x, AffineScalarFunc):
        return x.nominal_value
    else:
        return x

def std_dev(x):
    """
    Returns the standard deviation of x if it is a quantity with
    uncertainty (i.e., an AffineScalarFunc object); otherwise, returns
    the float 0.

    This utility function is useful for transforming a series of
    numbers, when only some of them generally carry an uncertainty.
    """

    if isinstance(x, AffineScalarFunc):
        return x.std_dev()
    else:
        return 0.

def covariance_matrix(functions):
    """
    Returns a matrix that contains the covariances between the given
    sequence of numbers with uncertainties (AffineScalarFunc objects).
    The resulting matrix implicitly depends on their ordering in
    'functions'.

    The covariances are floats (never int objects).

    The returned covariance matrix is the exact linear approximation
    result, if the nominal values of the functions and of their
    variables are their mean.  Otherwise, the returned covariance
    matrix should be close to it linear approximation value.
    """
    # See PSI.411.

    covariance_matrix = []
    for (i1, expr1) in enumerate(functions):
        derivatives1 = expr1.derivatives  # Optimization
        vars1 = set(derivatives1)
        coefs_expr1 = []
        for (i2, expr2) in enumerate(functions[:i1+1]):
            derivatives2 = expr2.derivatives  # Optimization
            coef = 0.
            for var in vars1.intersection(derivatives2):
                # var is a variable common to both functions:
                coef += (derivatives1[var]*derivatives2[var]*var._std_dev**2)
            coefs_expr1.append(coef)
        covariance_matrix.append(coefs_expr1)

    # We symmetrize the matrix:
    for (i, covariance_coefs) in enumerate(covariance_matrix):
        covariance_coefs.extend([covariance_matrix[j][i]
                                 for j in range(i+1, len(covariance_matrix))])

    return covariance_matrix

###############################################################################
# Parsing of values with uncertainties:

POSITIVE_DECIMAL_UNSIGNED = r'(\d+)(\.\d*)?'

# Regexp for a number with uncertainty (e.g., "-1.234(2)e-6"), where the
# uncertainty is optional (in which case the uncertainty is implicit):
NUMBER_WITH_UNCERT_RE_STR = '''
    ([+-])?  # Sign
    %s  # Main number
    (?:\(%s\))?  # Optional uncertainty
    ([eE][+-]?\d+)?  # Optional exponent
    ''' % (POSITIVE_DECIMAL_UNSIGNED, POSITIVE_DECIMAL_UNSIGNED)

NUMBER_WITH_UNCERT_RE = re.compile(
    "^%s$" % NUMBER_WITH_UNCERT_RE_STR, re.VERBOSE)

def parse_error_in_parentheses(representation):
    """
    Returns (value, error) from a string representing a number with
    uncertainty like 12.34(5), 12.34(142), 12.5(3.4) or 12.3(4.2)e3.
    If no parenthesis is given, an uncertainty of one on the last
    digit is assumed.

    Raises ValueError if the string cannot be parsed.    
    """

    match = NUMBER_WITH_UNCERT_RE.search(representation)

    if match:
        # The 'main' part is the nominal value, with 'int'eger part, and
        # 'dec'imal part.  The 'uncert'ainty is similarly broken into its
        # integer and decimal parts.
        (sign, main_int, main_dec, uncert_int, uncert_dec,
         exponent) = match.groups()
    else:
        raise ValueError("Unparsable number representation: '%s'."
                         " Was expecting a string of the form 1.23(4)"
                         " or 1.234" % representation)

    # The value of the number is its nominal value:
    value = float(''.join((sign or '',
                           main_int,
                           main_dec or '.0',
                           exponent or '')))
                  
    if uncert_int is None:
        # No uncertainty was found: an uncertainty of 1 on the last
        # digit is assumed:
        uncert_int = '1'

    # Do we have a fully explicit uncertainty?
    if uncert_dec is not None:
        uncert = float("%s%s" % (uncert_int, uncert_dec or ''))
    else:
        # uncert_int represents an uncertainty on the last digits:

        # The number of digits after the period defines the power of
        # 10 than must be applied to the provided uncertainty:
        if main_dec is None:
            num_digits_after_period = 0
        else:
            num_digits_after_period = len(main_dec)-1
            
        uncert = int(uncert_int)/10**num_digits_after_period

    # We apply the exponent to the uncertainty as well:
    uncert *= float("1%s" % (exponent or ''))

    return (value, uncert)

    
# The following function is not exposed because it can in effect be
# obtained by doing x = ufloat(representation) and
# x.nominal_value and x.std_dev():
def str_to_number_with_uncert(representation):
    """
    Given a string that represents a number with uncertainty, returns the
    nominal value and the uncertainty.

    The string can be of the form:
    - 124.5+/-0.15
    - 124.50(15)
    - 124.50(123)
    - 124.5

    When no numerical error is given, an uncertainty of 1 on the last
    digit is implied.

    Raises ValueError if the string cannot be parsed.
    """

    try:
        # Simple form 1234.45+/-1.2:
        (value, uncert) = representation.split('+/-')
    except ValueError:
        # Form with parentheses or no uncertainty:
        parsed_value = parse_error_in_parentheses(representation)
    else:
        try:
            parsed_value = (float(value), float(uncert))
        except ValueError:
            raise ValueError('Cannot parse %s: was expecting a number'
                             ' like 1.23+/-0.1' % representation)

    return parsed_value

def ufloat(representation, tag=None):
    """
    Returns a random variable (Variable object).

    Converts the representation of a number into a number with
    uncertainty (a random variable, defined by a nominal value and
    a standard deviation).

    The representation can be a (value, standard deviation) sequence,
    or a string.

    Strings of the form '12.345+/-0.015', '12.345(15)', or '12.3' are
    recognized (see full list below).  In the last case, an
    uncertainty of +/-1 is assigned to the last digit.

    'tag' is an optional string tag for the variable.  Variables
    don't have to have distinct tags.  Tags are useful for tracing
    what values (and errors) enter in a given result (through the
    error_components() method).

    Examples of valid string representations:

        -1.23(3.4)
        -1.34(5)
        1(6)
        3(4.2)
        -9(2)
        1234567(1.2)
        12.345(15)
        -12.3456(78)e-6
        12.3(0.4)e-5        
        0.29
        31.
        -31.
        31
        -3.1e10
        169.0(7)
        169.1(15)
    """

    # This function is somewhat optimized so as to help with the
    # creation of lots of Variable objects (through unumpy.uarray, for
    # instance).

    # representations is "normalized" so as to be a valid sequence of
    # 2 arguments for Variable().

    #! Accepting strings and any kind of sequence slows down the code
    # by about 5 %.  On the other hand, massive initializations of
    # numbers with uncertainties are likely to be performed with
    # unumpy.uarray, which does not support parsing from strings and
    # thus does not have any overhead.

    #! Different, in Python 3:
    if isinstance(representation, basestring):
        representation = str_to_number_with_uncert(representation)
        
    #! The tag is forced to be a string, so that the user does not
    # create a Variable(2.5, 0.5) in order to represent 2.5 +/- 0.5.
    # Forcing 'tag' to be a string prevents numerical uncertainties
    # from being considered as tags, here:
    if tag is not None:
        #! 'unicode' is removed in Python3:
        assert isinstance(tag, (str, unicode)), "The tag can only be a string."

<<<<<<< HEAD
    #! init_args must contain all arguments, here:
=======
    #! The special ** syntax is for Python 2.5 and before (Python 2.6+
    # understands tag=tag):
>>>>>>> a0593bc3
    return Variable(*representation, **{'tag': tag})

###############################################################################
# Support for legacy code (will be removed in the future):
    
def NumberWithUncert(*args):
    """
    Wrapper for legacy code.  Obsolete: do not use.  Use ufloat
    instead.
    """
    import warnings
    warnings.warn("NumberWithUncert is obsolete."
                  "  Use ufloat instead.", DeprecationWarning,
                  stacklevel=2)
    return ufloat(*args)

def num_with_uncert(*args):
    """
    Wrapper for legacy code.  Obsolete: do not use.  Use ufloat
    instead.
    """
    import warnings
    warnings.warn("num_with_uncert is obsolete."
                  "  Use ufloat instead.", DeprecationWarning,
                  stacklevel=2)
    return ufloat(*args)

def array_u(*args):
    """
    Wrapper for legacy code.  Obsolete: do not use.  Use
    unumpy.uarray instead.
    """
    import warnings
    warnings.warn("uncertainties.array_u is obsolete."
                  " Use uncertainties.unumpy.uarray instead.",
                  DeprecationWarning,
                  stacklevel=2)
    import uncertainties.unumpy
    return uncertainties.unumpy.uarray(*args)

def nominal_values(*args):
    """
    Wrapper for legacy code.  Obsolete: do not use.  Use
    unumpy.nominal_values instead.
    """
    import warnings
    warnings.warn("uncertainties.nominal_values is obsolete."
                  "  Use uncertainties.unumpy.nominal_values instead.",
                  DeprecationWarning,
                  stacklevel=2)
    import uncertainties.unumpy
    return uncertainties.unumpy.nominal_values(*args)

def std_devs(*args):
    """
    Wrapper for legacy code.  Obsolete: do not use.  Use ufloat
    instead.
    """
    import warnings
    warnings.warn("uncertainties.std_devs is obsolete."
                  "  Use uncertainties.unumpy.std_devs instead.",
                  DeprecationWarning,
                  stacklevel=2)
    import uncertainties.unumpy
    return uncertainties.unumpy.std_devs(*args)
<|MERGE_RESOLUTION|>--- conflicted
+++ resolved
@@ -1547,12 +1547,8 @@
         #! 'unicode' is removed in Python3:
         assert isinstance(tag, (str, unicode)), "The tag can only be a string."
 
-<<<<<<< HEAD
-    #! init_args must contain all arguments, here:
-=======
     #! The special ** syntax is for Python 2.5 and before (Python 2.6+
     # understands tag=tag):
->>>>>>> a0593bc3
     return Variable(*representation, **{'tag': tag})
 
 ###############################################################################
