#!/usr/bin/env python

#!! When the documentation below is updated, setup.py should be
# checked for consistency.

'''
Calculations with full error propagation for quantities with uncertainties.
Derivatives can also be calculated.

Web user guide: http://packages.python.org/uncertainties/.

Example of possible calculation: (0.2 +/- 0.01)**2 = 0.04 +/- 0.004.

Correlations between expressions are correctly taken into account (for
instance, with x = 0.2+/-0.01, 2*x-x-x is exactly zero, as is y-x-x
with y = 2*x).

Examples:

  import uncertainties
  from uncertainties import ufloat
  from uncertainties.umath import *  # sin(), etc.

  # Mathematical operations:
  x = ufloat((0.20, 0.01))  # x = 0.20+/-0.01
  x = ufloat("0.20+/-0.01")  # Other representation
  x = ufloat("0.20(1)")  # Other representation
  x = ufloat("0.20")  # Implicit uncertainty of +/-1 on the last digit
  print x**2  # Square: prints "0.04+/-0.004"
  print sin(x**2)  # Prints "0.0399...+/-0.00399..."

  print x.position_in_sigmas(0.17)  # Prints "-3.0": deviation of -3 sigmas

  # Access to the nominal value, and to the uncertainty:
  square = x**2  # Square
  print square  # Prints "0.04+/-0.004"  
  print square.nominal_value  # Prints "0.04"
  print square.std_dev()  # Prints "0.004..."

  print square.derivatives[x]  # Partial derivative: 0.4 (= 2*0.20)

  # Correlations:
  u = ufloat((1, 0.05), "u variable")  # Tag
  v = ufloat((10, 0.1), "v variable")
  sum_value = u+v
  
  u.set_std_dev(0.1)  # Standard deviations can be updated on the fly
  print sum_value - u - v  # Prints "0.0" (exact result)

  # List of all sources of error:
  print sum_value  # Prints "11+/-0.1414..."
  for (var, error) in sum_value.error_components().iteritems():
      print "%s: %f" % (var.tag, error)  # Individual error components

  # Covariance matrices:
  cov_matrix = uncertainties.covariance_matrix([u, v, sum_value])
  print cov_matrix  # 3x3 matrix

  # Correlated variables can be constructed from a covariance matrix, if
  # NumPy is available:
  (u2, v2, sum2) = uncertainties.correlated_values([1, 10, 11],
                                                   cov_matrix)
  print u2  # Value and uncertainty of u: correctly recovered (1+/-0.1)
  print uncertainties.covariance_matrix([u2, v2, sum2])  # == cov_matrix

- The main function provided by this module is ufloat, which creates
numbers with uncertainties (Variable objects).  Variable objects can
be used as if they were regular Python numbers.  The main attributes
and methods of Variable objects are defined in the documentation of
the Variable class.

- Valid operations on numbers with uncertainties include basic
mathematical functions (addition, etc.).

Most operations from the standard math module (sin, etc.) can be applied
on numbers with uncertainties by using their generalization from the
uncertainties.umath module:

  from uncertainties.umath import sin
  print sin(ufloat("1+/-0.01"))  # 0.841...+/-0.005...
  print sin(1)  # umath.sin() also works on floats, exactly like math.sin()

Logical operations (>, ==, etc.) are also supported.

Basic operations on NumPy arrays or matrices of numbers with
uncertainties can be performed:

  2*numpy.array([ufloat((1, 0.01)), ufloat((2, 0.1))])

More complex operations on NumPy arrays can be performed through the
dedicated uncertainties.unumpy sub-module (see its documentation).

Calculations that are performed through non-Python code (Fortran, C,
etc.) can handle numbers with uncertainties instead of floats through
the provided wrap() wrapper:

  import uncertainties
    
  # wrapped_f is a version of f that can take arguments with
  # uncertainties, even if f only takes floats:
  wrapped_f = uncertainties.wrap(f)

If some derivatives of the wrapped function f are known (analytically,
or numerically), they can be given to wrap()--see the documentation
for wrap().

- Utility functions are also provided: the covariance matrix between
random variables can be calculated with covariance_matrix(), or used
as input for the definition of correlated quantities (correlated_values()
function--defined only if the NumPy module is available).

- Mathematical expressions involving numbers with uncertainties
generally return AffineScalarFunc objects, which also print as a value
with uncertainty.  Their most useful attributes and methods are
described in the documentation for AffineScalarFunc.  Note that
Variable objects are also AffineScalarFunc objects.  UFloat is an
alias for AffineScalarFunc, provided as a convenience: testing whether
a value carries an uncertainty handled by this module should be done
with insinstance(my_value, UFloat).

- Mathematically, numbers with uncertainties are, in this package,
probability distributions.  These probabilities are reduced to two
numbers: a nominal value and an uncertainty.  Thus, both variables
(Variable objects) and the result of mathematical operations
(AffineScalarFunc objects) contain these two values (respectively in
their nominal_value attribute and through their std_dev() method).

The uncertainty of a number with uncertainty is simply defined in
this package as the standard deviation of the underlying probability
distribution.

The numbers with uncertainties manipulated by this package are assumed
to have a probability distribution mostly contained around their
nominal value, in an interval of about the size of their standard
deviation.  This should cover most practical cases.  A good choice of
nominal value for a number with uncertainty is thus the median of its
probability distribution, the location of highest probability, or the
average value.

- When manipulating ensembles of numbers, some of which contain
uncertainties, it can be useful to access the nominal value and
uncertainty of all numbers in a uniform manner:

  x = ufloat("3+/-0.1")
  print nominal_value(x)  # Prints 3
  print std_dev(x)  # Prints 0.1
  print nominal_value(3)  # Prints 3: nominal_value works on floats
  print std_dev(3)  # Prints 0: std_dev works on floats

- Probability distributions (random variables and calculation results)
are printed as:

  nominal value +/- standard deviation

but this does not imply any property on the nominal value (beyond the
fact that the nominal value is normally inside the region of high
probability density), or that the probability distribution of the
result is symmetrical (this is rarely strictly the case).

- Linear approximations of functions (around the nominal values) are
used for the calculation of the standard deviation of mathematical
expressions with this package.

The calculated standard deviations and nominal values are thus
meaningful approximations as long as the functions involved have
precise linear expansions in the region where the probability
distribution of their variables is the largest.  It is therefore
important that uncertainties be small.  Mathematically, this means
that the linear term of functions around the nominal values of their
variables should be much larger than the remaining higher-order terms
over the region of significant probability.

For instance, sin(0+/-0.01) yields a meaningful standard deviation
since it is quite linear over 0+/-0.01.  However, cos(0+/-0.01) yields
an approximate standard deviation of 0 (because the cosine is not well
approximated by a line around 0), which might not be precise enough
for all applications.

- Comparison operations (>, ==, etc.) on numbers with uncertainties
have a pragmatic semantics, in this package: numbers with
uncertainties can be used wherever Python numbers are used, most of
the time with a result identical to the one that would be obtained
with their nominal value only.  However, since the objects defined in
this module represent probability distributions and not pure numbers,
comparison operator are interpreted in a specific way.

The result of a comparison operation ("==", ">", etc.) is defined so as
to be essentially consistent with the requirement that uncertainties
be small: the value of a comparison operation is True only if the
operation yields True for all infinitesimal variations of its random
variables, except, possibly, for an infinitely small number of cases.

Example:

  "x = 3.14; y = 3.14" is such that x == y

but

  x = ufloat((3.14, 0.01))
  y = ufloat((3.14, 0.01))

is not such that x == y, since x and y are independent random
variables that almost never give the same value.  However, x == x
still holds.

The boolean value (bool(x), "if x...") of a number with uncertainty x
is the result of x != 0.

- The uncertainties package is for Python 2.5 and above.

- This package contains tests.  They can be run either manually or
automatically with the nose unit testing framework (nosetests).

(c) 2009-2010 by Eric O. LEBIGOT (EOL) <eric.lebigot@normalesup.org>.
Please send feature requests, bug reports, or feedback to this address.

Please support future development by donating $5 or more through PayPal!

This software is released under a dual license.  (1) The BSD license.
(2) Any other license, as long as it is obtained from the original
author.'''

# The idea behind this module is to replace the result of mathematical
# operations by a local approximation of the defining function.  For
# example, sin(0.2+/-0.01) becomes the affine function
# (AffineScalarFunc object) whose nominal value is sin(0.2) and
# whose variations are given by sin(0.2+delta) = 0.98...*delta.
# Uncertainties can then be calculated by using this local linear
# approximation of the original function.

from __future__ import division  # Many analytical derivatives depend on this

import re
import math
from math import sqrt, log  # Optimization: no attribute look-up
import copy
import sys

from backport import *

# Numerical version:
<<<<<<< HEAD
__version_info__ = (1, 7, 2)
=======
__version_info__ = (1, 7, 3)
>>>>>>> 44ec35bc
__version__ = '.'.join([str(num) for num in __version_info__])

__author__ = 'Eric O. LEBIGOT (EOL)'

# Attributes that are always exported (some other attributes are
# exported only if the NumPy module is available...):
__all__ = [

    # All sub-modules and packages are not imported by default,
    # in particular because NumPy might be unavailable.

    'ufloat',  # Main function: returns a number with uncertainty

    # Uniform access to nominal values and standard deviations:
    'nominal_value',
    'std_dev',
    
    # Utility functions (more are exported if NumPy is present):
    'covariance_matrix',
    
    # Class for testing whether an object is a number with
    # uncertainty.  Not usually created by users (except through the
    # Variable subclass), but possibly manipulated by external code
    # ['derivatives()' method, etc.].
    'UFloat',

    # Wrapper for allowing non-pure-Python function to handle
    # quantitites with uncertainties:
    'wrap',

    # The documentation for wrap() indicates that numerical
    # derivatives are calculated through partial_derivative().  The
    # user might also want to change the size of the numerical
    # differentiation step.
    'partial_derivative'

    ]

        
###############################################################################

def set_doc(doc_string):
    """
    Decorator function that sets the docstring to the given text.

    It is useful for functions whose docstring is calculated
    (including string substitutions).
    """
    def set_doc_string(func):
        func.__doc__ = doc_string
        return func
    return set_doc_string

###############################################################################

# Mathematical operations with local approximations (affine scalar
# functions)

class NotUpcast(Exception):
    pass

def to_affine_scalar(x):
    """
    Transforms x into a constant affine scalar function
    (AffineScalarFunc), unless it is already an AffineScalarFunc (in
    which case x is returned unchanged).

    Raises an exception unless 'x' belongs to some specific classes of
    objects that are known not to depend on AffineScalarFunc objects
    (which then cannot be considered as constants).
    """

    if isinstance(x, AffineScalarFunc):
        return x

    #! In Python 2.6+, numbers.Number could be used instead, here:
    if isinstance(x, (float, int, complex, long)):
        # No variable => no derivative to define:
        return AffineScalarFunc(x, {})

    # Case of lists, etc.
    raise NotUpcast("%s cannot be converted to a number with"
                    " uncertainty" % type(x))

def partial_derivative(f, param_num):
    """
    Returns a function that numerically calculates the partial
    derivative of function f with respect to its argument number
    param_num.

    The step parameter represents the shift of the parameter used in
    the numerical approximation.
    """

    def partial_derivative_of_f(*args):
        """
        Partial derivative, calculated with the (-epsilon, +epsilon)
        method, which is more precise than the (0, +epsilon) method.
        """
        # f_nominal_value = f(*args)

        shifted_args = list(args)  # Copy, and conversion to a mutable

        # The step is relative to the parameter being varied, so that
        # shifting it does not suffer from finite precision:
        step = 1e-8*abs(shifted_args[param_num])
        if not step:
            step = 1e-8  # Arbitrary, but "small" with respect to 1

        shifted_args[param_num] += step
        shifted_f_plus = f(*shifted_args)
        
        shifted_args[param_num] -= 2*step  # Optimization: only 1 list copy
        shifted_f_minus = f(*shifted_args)

        return (shifted_f_plus - shifted_f_minus)/2/step

    return partial_derivative_of_f

class NumericalDerivatives(object):
    """
    Sequence with the successive numerical derivatives of a function.
    """
    # This is a sequence and not a list because the number of
    # arguments of the function is not known in advance, in general.

    def __init__(self, function):
        """
        'function' is the function whose derivatives can be computed.
        """
        self._function = function

    def __getitem__(self, n):
        """
        Returns the n-th numerical derivative of the function.
        """
        return partial_derivative(self._function, n)

def wrap(f, derivatives_funcs=None):
    """
    Wraps function f so that, when applied to numbers with
    uncertainties (AffineScalarFunc objects) or float-like arguments,
    f returns a local approximation of its values (in the form of an
    object of class AffineScalarFunc).  In this case, if none of the
    arguments of f involves variables [i.e. Variable objects], f
    simply returns its usual result.

    When f is not called on AffineScalarFunc or float-like
    arguments, the original result of f is returned.

    If supplied, 'derivatives_funcs' is a sequence or iterator that
    generally contains functions; each successive function is the
    partial derivatives of f with respect to the corresponding
    variable (one function for each argument of f, which takes as many
    arguments as f).  If derivatives_funcs is None, or if
    derivatives_funcs contains a finite number of elements, then
    missing derivatives are calculated numerically through
    partial_derivative().

    Example: wrap(math.sin) is a sine function that can be applied to
    numbers with uncertainties.  Its derivative will be calculated
    numerically.  wrap(math.sin, [None]) would have produced the same
    result.  wrap(math.sin, [math.cos]) is the same function, but with
    an analytically defined derivative.
    """

    if derivatives_funcs is None:
        derivatives_funcs = NumericalDerivatives(f)
    else:
        # Derivatives that are not defined are calculated numerically,
        # if there is a finite number of them (the function lambda
        # *args: fsum(args) has a non-defined number of arguments, as
        # it just performs a sum...
        try:  # Is the number of derivatives fixed?
            len(derivatives_funcs)
        except TypeError:
            pass
        else:
            xxx="""
            derivatives_funcs = [
                partial_derivative(f, k) if derivative is None
                else derivative
                for (k, derivative) in enumerate(derivatives_funcs)]"""
            derivatives_funcs_ = []
            for (k, derivative) in enumerate(derivatives_funcs):
                if derivative is None:
                    derivatives_funcs_.append(partial_derivative(f, k))
                else:
                    derivatives_funcs_.append(derivative)
                    
            derivatives_funcs = derivatives_funcs_

    #! Setting the doc string after "def f_with...()" does not
    # seem to work.  We define it explicitly:
    def f_with_affine_output(*args):
        # Can this function perform the calculation of an
        # AffineScalarFunc (or maybe float) result?
        try:
            aff_funcs = map(to_affine_scalar, args)

        except NotUpcast:

            # This function does not now how to itself perform
            # calculations with non-float-like arguments (as they
            # might for instance be objects whose value really changes
            # if some Variable objects had different values):

            # Is it clear that we can't delegate the calculation?

            if any([isinstance(arg, AffineScalarFunc) for arg in args]):
                # This situation arises for instance when calculating
                # AffineScalarFunc(...)*numpy.array(...).  In this
                # case, we must let NumPy handle the multiplication
                # (which is then performed element by element):
                return NotImplemented
            else:
                # If none of the arguments is an AffineScalarFunc, we
                # can delegate the calculation to the original
                # function.  This can be useful when it is called with
                # only one argument (as in
                # numpy.log10(numpy.ndarray(...)):
                return f(*args)

        ########################################
        # Nominal value of the constructed AffineScalarFunc:
        args_values = [e.nominal_value for e in aff_funcs]
        f_nominal_value = f(*args_values)

        ########################################

        # List of involved variables (Variable objects):
        variables = set()
        for expr in aff_funcs:
            variables |= set(expr.derivatives)

        ## It is sometimes useful to only return a regular constant:

        # (1) Optimization / convenience behavior: when 'f' is called
        # on purely constant values (e.g., sin(2)), there is no need
        # for returning a more complex AffineScalarFunc object.

        # (2) Functions that do not return a "float-like" value might
        # not have a relevant representation as an AffineScalarFunc.
        # This includes boolean functions, since their derivatives are
        # either 0 or are undefined: they are better represented as
        # Python constants than as constant AffineScalarFunc functions.

        if not variables or isinstance(f_nominal_value, bool):
            return f_nominal_value

        # The result of 'f' does depend on 'variables'...

        ########################################

        # Calculation of the derivatives with respect to the arguments
        # of f (aff_funcs):

        # The chain rule is applied.  This is because, in the case of
        # numerical derivatives, it allows for a better-controlled
        # numerical stability than numerically calculating the partial
        # derivatives through '[f(x + dx, y + dy, ...) -
        # f(x,y,...)]/da' where dx, dy,... are calculated by varying
        # 'a'.  In fact, it is numerically better to control how big
        # (dx, dy,...) are: 'f' is a simple mathematical function and
        # it is possible to know how precise the df/dx are (which is
        # not possible with the numerical df/da calculation above).

        # We use numerical derivatives, if we don't already have a
        # list of derivatives:

        #! Note that this test could be avoided by requiring the
        # caller to always provide derivatives.  When changing the
        # functions of the math module, this would force this module
        # to know about all the math functions.  Another possibility
        # would be to force derivatives_funcs to contain, say, the
        # first 3 derivatives of f.  But any of these two ideas has a
        # chance to break, one day... (if new functions are added to
        # the math module, or if some function has more than 3
        # arguments).

        derivatives_wrt_args = []
        for (arg, derivative) in zip(aff_funcs, derivatives_funcs):
            #derivatives_wrt_args.append(derivative(*args_values)
            #                            if arg.derivatives
            #                            else 0)
            if arg.derivatives:
                derivatives_wrt_args.append(derivative(*args_values))
            else:
                derivatives_wrt_args.append(0)
                

        ########################################
        # Calculation of the derivative of f with respect to all the
        # variables (Variable) involved.

        # Initial value (is updated below):
        derivatives_wrt_vars = dict([(var, 0.) for var in variables])

        # The chain rule is used (we already have
        # derivatives_wrt_args):

        for (func, f_derivative) in zip(aff_funcs, derivatives_wrt_args):
            for (var, func_derivative) in func.derivatives.iteritems():
                derivatives_wrt_vars[var] += f_derivative * func_derivative

        # The function now returns an AffineScalarFunc object:
        return AffineScalarFunc(f_nominal_value, derivatives_wrt_vars)

    f_with_affine_output = set_doc("""\
    Version of %s(...) that returns an affine approximation
    (AffineScalarFunc object), if its result depends on variables
    (Variable objects).  Otherwise, returns a simple constant (when
    applied to constant arguments).
    
    Warning: arguments of the function that are not AffineScalarFunc
    objects must not depend on uncertainties.Variable objects in any
    way.  Otherwise, the dependence of the result in
    uncertainties.Variable objects will be incorrect.
    
    Original documentation:
    %s""" % (f.__name__, f.__doc__))(f_with_affine_output)

    # It is easier to work with f_with_affine_output, which represents
    # a wrapped version of 'f', when it bears the same name as 'f':
    # ! __name__ is read-only, in Python 2.3:
    f_with_affine_output.name = f.__name__

    return f_with_affine_output

def _force_aff_func_args(func):
    """
    Takes an operator op(x, y) and wraps it.

    The constructed operator returns func(x, to_affine_scalar(y)) if y
    can be upcast with to_affine_scalar(); otherwise, it returns
    NotImplemented.

    Thus, func() is only called on two AffineScalarFunc objects, if
    its first argument is an AffineScalarFunc.
    """

    def op_on_upcast_args(x, y):
        """
        Returns %s(self, to_affine_scalar(y)) if y can be upcast
        through to_affine_scalar.  Otherwise returns NotImplemented.
        """ % func.__name__
        
        try:
            y_with_uncert = to_affine_scalar(y)
        except NotUpcast:
            # This module does not know how to handle the comparison:
            # (example: y is a NumPy array, in which case the NumPy
            # array will decide that func() should be applied
            # element-wise between x and all the elements of y):
            return NotImplemented
        else:
            return func(x, y_with_uncert)

    return op_on_upcast_args

########################################

# Definition of boolean operators, that assume that self and
# y_with_uncert are AffineScalarFunc.

# The fact that uncertainties must be smalled is used, here: the
# comparison functions are supposed to be constant for most values of
# the random variables.

# Even though uncertainties are supposed to be small, comparisons
# between 3+/-0.1 and 3.0 are handled (even though x == 3.0 is not a
# constant function in the 3+/-0.1 interval).  The comparison between
# x and x is handled too, when x has an uncertainty.  In fact, as
# explained in the main documentation, it is possible to give a useful
# meaning to the comparison operators, in these cases.

def _eq_on_aff_funcs(self, y_with_uncert):
    """
    __eq__ operator, assuming that both self and y_with_uncert are
    AffineScalarFunc objects.
    """
    difference = self - y_with_uncert
    # Only an exact zero difference means that self and y are
    # equal numerically:
    return not(difference._nominal_value or difference.std_dev())

def _ne_on_aff_funcs(self, y_with_uncert):
    """
    __ne__ operator, assuming that both self and y_with_uncert are
    AffineScalarFunc objects.
    """

    return not _eq_on_aff_funcs(self, y_with_uncert)

def _gt_on_aff_funcs(self, y_with_uncert):
    """
    __gt__ operator, assuming that both self and y_with_uncert are
    AffineScalarFunc objects.
    """
    return self._nominal_value > y_with_uncert._nominal_value

def _ge_on_aff_funcs(self, y_with_uncert):
    """
    __ge__ operator, assuming that both self and y_with_uncert are
    AffineScalarFunc objects.
    """

    return (_gt_on_aff_funcs(self, y_with_uncert)
            or _eq_on_aff_funcs(self, y_with_uncert))

def _lt_on_aff_funcs(self, y_with_uncert):
    """
    __lt__ operator, assuming that both self and y_with_uncert are
    AffineScalarFunc objects.
    """
    return self._nominal_value < y_with_uncert._nominal_value

def _le_on_aff_funcs(self, y_with_uncert):
    """
    __le__ operator, assuming that both self and y_with_uncert are
    AffineScalarFunc objects.
    """

    return (_lt_on_aff_funcs(self, y_with_uncert)
            or _eq_on_aff_funcs(self, y_with_uncert))

########################################

class AffineScalarFunc(object):
    """
    Affine functions that support basic mathematical operations
    (addition, etc.).  Such functions can for instance be used for
    representing the local (linear) behavior of any function.

    This class is mostly meant to be used internally.

    This class can also be used to represent constants.

    The variables of affine scalar functions are Variable objects.

    AffineScalarFunc objects include facilities for calculating the
    'error' on the function, from the uncertainties on its variables.

    Main attributes and methods:
    
    - nominal_value, std_dev(): value at the origin / nominal value,
      and standard deviation.

    - error_components(): error_components()[x] is the error due to
      Variable x.

    - derivatives: derivatives[x] is the (value of the) derivative
      with respect to Variable x.  This attribute is a dictionary
      whose keys are the Variable objects on which the function
      depends.
      
      All the Variable objects on which the function depends are in
      'derivatives'.

    - position_in_sigmas(x): position of number x with respect to the
      nominal value, in units of the standard deviation.
    """

    # To save memory in large arrays:
    __slots__ = ('_nominal_value', 'derivatives')
    
    #! The code could be modify in order to accommodate for non-float
    # nominal values.  This could for instance be done through
    # the operator module: instead of delegating operations to
    # float.__*__ operations, they could be delegated to
    # operator.__*__ functions (while taking care of properly handling
    # reverse operations: __radd__, etc.).

    def __init__(self, nominal_value, derivatives):
        """
        nominal_value -- value of the function at the origin.
        nominal_value must not depend in any way of the Variable
        objects in 'derivatives' (the value at the origin of the
        function being defined is a constant).

        derivatives -- maps each Variable object on which the function
        being defined depends to the value of the derivative with
        respect to that variable, taken at the nominal value of all
        variables.
 
        Warning: the above constraint is not checked, and the user is
        responsible for complying with it.
        """

        # Defines the value at the origin:

        # Only float-like values are handled.  One reason is that it
        # does not make sense for a scalar function to be affine to
        # not yield float values.  Another reason is that it would not
        # make sense to have a complex nominal value, here (it would
        # not be handled correctly at all): converting to float should
        # be possible.
        self._nominal_value = float(nominal_value)
        self.derivatives = derivatives

    # The following prevents the 'nominal_value' attribute from being
    # modified by the user:
    def nominal_value(self):
        "Nominal value of the random number."
        return self._nominal_value
    nominal_value = property(nominal_value)
    
    ############################################################

        
    ### Operators: operators applied to AffineScalarFunc and/or
    ### float-like objects only are supported.  This is why methods
    ### from float are used for implementing these operators.

    # Operators with no reflection:

    ########################################
        
    # __nonzero__() is supposed to return a boolean value (it is used
    # by bool()).  It is for instance used for converting the result
    # of comparison operators to a boolean, in sorted().  If we want
    # to be able to sort AffineScalarFunc objects, __nonzero__ cannot
    # return a AffineScalarFunc object.  Since boolean results (such
    # as the result of bool()) don't have a very meaningful
    # uncertainty unless it is zero, this behavior is fine.
    
    def __nonzero__(self):
        """
        Equivalent to self != 0.
        """
        #! This might not be relevant for AffineScalarFunc objects
        # that contain values in a linear space which does not convert
        # the float 0 into the null vector (see the __eq__ function:
        # __nonzero__ works fine if subtracting the 0 float from a
        # vector of the linear space works as if 0 were the null
        # vector of that space):
        return self != 0.  # Uses the AffineScalarFunc.__ne__ function

    # Compatibility with Python 3:
    __bool__ = __nonzero__
    
    ########################################
    
    ## Logical operators: warning: the resulting value cannot always
    ## be differentiated.

    # The boolean operations are not differentiable everywhere, but
    # almost...

    # (1) I can rely on the assumption that the user only has "small"
    # errors on variables, as this is used in the calculation of the
    # standard deviation (which performs linear approximations):

    # (2) However, this assumption is not relevant for some
    # operations, and does not have to hold, in some cases.  This
    # comes from the fact that logical operations (e.g. __eq__(x,y))
    # are not differentiable for many usual cases.  For instance, it
    # is desirable to have x == x for x = n+/-e, whatever the size of e.
    # Furthermore, n+/-e != n+/-e', if e != e', whatever the size of e or
    # e'.

    # (3) The result of logical operators does not have to be a
    # function with derivatives, as these derivatives are either 0 or
    # don't exist (i.e., the user should probably not rely on
    # derivatives for his code).
    
    # __eq__ is used in "if data in [None, ()]", for instance.  It is
    # therefore important to be able to handle this case too, which is
    # taken care of when _force_aff_func_args(_eq_on_aff_funcs)
    # returns NotImplemented.
    __eq__ = _force_aff_func_args(_eq_on_aff_funcs)
    
    __ne__ = _force_aff_func_args(_ne_on_aff_funcs)
    __gt__ = _force_aff_func_args(_gt_on_aff_funcs)

    # __ge__ is not the opposite of __lt__ because these operators do
    # not always yield a boolean (for instance, 0 <= numpy.arange(10)
    # yields an array).
    __ge__ = _force_aff_func_args(_ge_on_aff_funcs)

    __lt__ = _force_aff_func_args(_lt_on_aff_funcs)
    __le__ = _force_aff_func_args(_le_on_aff_funcs)

    ########################################

    # Uncertainties handling:
    
    def error_components(self):
        """
        Individual components of the standard deviation of the affine
        function (in absolute value), returned as a dictionary with
        Variable objects as keys.

        This method assumes that the derivatives contained in the
        object take scalar values (and are not a tuple, like what
        math.frexp() returns, for instance).
        """
    
        # Calculation of the variance:
        error_components = {}
        for (variable, derivative) in self.derivatives.iteritems():            
            # Individual standard error due to variable:
            error_components[variable] = abs(derivative*variable._std_dev)

        return error_components

    def std_dev(self):
        """
        Standard deviation of the affine function.

        This method assumes that the function returns scalar results.

        This returned standard deviation depends on the current
        standard deviations [std_dev()] of the variables (Variable
        objects) involved.
        """
        #! It would be possible to not allow the user to update the
        #std dev of Variable objects, in which case AffineScalarFunc
        #objects could have a pre-calculated or, better, cached
        #std_dev value (in fact, many intermediate AffineScalarFunc do
        #not need to have their std_dev calculated: only the final
        #AffineScalarFunc returned to the user does).
        return sqrt(sum([
            delta**2 for delta in self.error_components().itervalues()]))

    def _general_representation(self, to_string):
        """
        Uses the to_string() conversion function on both the nominal
        value and the standard deviation, and returns a string that
        describes them.

        to_string() is typically repr() or str().
        """

        (nominal_value, std_dev) = (self._nominal_value, self.std_dev())

        # String representation:

        # Not putting spaces around "+/-" helps with arrays of
        # Variable, as each value with an uncertainty is a
        # block of signs (otherwise, the standard deviation can be
        # mistaken for another element of the array).

        #return ("%s+/-%s" % (to_string(nominal_value), to_string(std_dev))
        #        if std_dev
        #        else to_string(nominal_value))
        if std_dev:
            return "%s+/-%s" % (to_string(nominal_value), to_string(std_dev))
        else:
            return to_string(nominal_value)

    def __repr__(self):
        return self._general_representation(repr)
                    
    def __str__(self):
        return self._general_representation(str)

    def position_in_sigmas(self, value):
        """
        Returns 'value' - nominal value, in units of the standard
        deviation.

        Raises a ValueError exception if the standard deviation is zero.
        """
        try:
            # The ._nominal_value is a float: there is no integer division,
            # here:
            return (value - self._nominal_value) / self.std_dev()
        except ZeroDivisionError:
            raise ValueError("The standard deviation is zero:"
                             " undefined result.")

    def __deepcopy__(self, memo):
        """
        Hook for the standard copy module.

        The returned AffineScalarFunc is a completely fresh copy,
        which is fully independent of any variable defined so far.
        New variables are specially created for the returned
        AffineScalarFunc object.
        """
        return AffineScalarFunc(
            self._nominal_value,
            dict([(copy.deepcopy(var), deriv)
                  for (var, deriv) in self.derivatives.iteritems()]))

    def __getstate__(self):
        """
        Hook for the pickle module.
        """
        obj_slot_values = dict([(k, getattr(self, k)) for k in
                                # self.__slots__ would not work when
                                # self is an instance of a subclass:
                                AffineScalarFunc.__slots__])
        return obj_slot_values

    def __setstate__(self, data_dict):
        """
        Hook for the pickle module.
        """        
        for (name, value) in data_dict.iteritems():
            setattr(self, name, value)

# Nicer name, for users: isinstance(ufloat(...), UFloat) is True:
UFloat = AffineScalarFunc

def get_ops_with_reflection():

    """
    Returns operators with a reflection, along with their derivatives
    (for float operands).
    """
    
    # Operators with a reflection:

    # We do not include divmod().  This operator could be included, by
    # allowing its result (a tuple) to be differentiated, in
    # derivative_value().  However, a similar result can be achieved
    # by the user by calculating separately the division and the
    # result.

    # {operator(x, y): (derivative wrt x, derivative wrt y)}:

    # Note that unknown partial derivatives can be numerically
    # calculated by expressing them as something like
    # "partial_derivative(float.__...__, 1)(x, y)":

    # String expressions are used, so that reversed operators are easy
    # to code, and execute relatively efficiently:
    
    derivatives_list = {
        'add': ("1.", "1."),
        # 'div' is the '/' operator when __future__.division is not in
        # effect.  Since '/' is applied to
        # AffineScalarFunc._nominal_value numbers, it is applied on
        # floats, and is therefore the "usual" mathematical division.
        'div': ("1/y", "-x/y**2"),
        'floordiv': ("0.", "0."),  # Non exact: there is a discontinuities
        # The derivative wrt the 2nd arguments is something like (..., x//y),
        # but it is calculated numerically, for convenience:
        'mod': ("1.", "partial_derivative(float.__mod__, 1)(x, y)"),
        'mul': ("y", "x"),
        'pow': ("y*x**(y-1)", "log(x)*x**y"),
        'sub': ("1.", "-1."),
        'truediv': ("1/y", "-x/y**2")
        }

    # Conversion to Python functions:
    ops_with_reflection = {}
    for (op, derivatives) in derivatives_list.iteritems():
        ops_with_reflection[op] = [
            eval("lambda x, y: %s" % expr) for expr in derivatives ]

        ops_with_reflection["r"+op] = [
            eval("lambda y, x: %s" % expr) for expr in reversed(derivatives)]

    return ops_with_reflection

# Operators that have a reflexion, along with their derivatives:
_ops_with_reflection = get_ops_with_reflection()

# Some effectively modified operators (for the automated tests):
_modified_operators = []

def add_operators_to_AffineScalarFunc():
    """
    Adds many operators (__add__, etc.) to the AffineScalarFunc class.
    """
    
    ########################################

    #! Derivatives are set to return floats.  For one thing,
    # uncertainties generally involve floats, as they are based on
    # small variations of the parameters.  It is also better to
    # protect the user from unexpected integer result that behave
    # badly with the division.

    ## Operators that return a numerical value:

    # Single-argument operators that should be adapted from floats to
    # AffineScalarFunc objects:
    def _simple_add_deriv(x):
        if x >= 0:
            return 1.
        else:
            return -1.
        
    simple_numerical_operators_derivatives = {
        'abs': _simple_add_deriv,
        'neg': lambda x: -1.,
        'pos': lambda x: 1.,
        'trunc': lambda x: 0.
        }

    for (op, derivative) in \
          simple_numerical_operators_derivatives.iteritems():
        
        attribute_name = "__%s__" % op
        # float objects don't exactly have the same attributes between
        # different versions of Python (for instance, __trunc__ was
        # introduced with Python 2.6):
        if attribute_name in dir(float):
            setattr(AffineScalarFunc, attribute_name,
                    wrap(getattr(float, attribute_name),
                                 [derivative]))
            _modified_operators.append(op)
            
    ########################################

    # Reversed versions (useful for float*AffineScalarFunc, for instance):
    for (op, derivatives) in _ops_with_reflection.iteritems():
        attribute_name = '__%s__' % op
        setattr(AffineScalarFunc, attribute_name,
                wrap(getattr(float, attribute_name), derivatives))

    ########################################
    # Conversions to pure numbers are meaningless.  Note that the
    # behavior of float(1j) is similar.
    for coercion_type in ('complex', 'int', 'long', 'float'):
        def raise_error(self):
            raise TypeError("can't convert an affine function (%s)"
                            ' to %s; use x.nominal_value'
                            # In case AffineScalarFunc is sub-classed:
                            % (self.__class__, coercion_type))

        setattr(AffineScalarFunc, '__%s__' % coercion_type, raise_error)

add_operators_to_AffineScalarFunc()  # Actual addition of class attributes

class Variable(AffineScalarFunc):    
    """
    Representation of a float-like scalar random variable, along with
    its uncertainty.
    """

    # To save memory in large arrays:
    __slots__ = ('_std_dev', 'tag')

    def __init__(self, value, std_dev, tag=None):
        """
        The nominal value and the standard deviation of the variable
        are set.  These values must be scalars.

        'tag' is a tag that the user can associate to the variable.  This
        is useful for tracing variables.

        The meaning of the nominal value is described in the main
        module documentation.
        """

        #! The value, std_dev, and tag are assumed by __copy__() not to
        # be copied.  Either this should be guaranteed here, or __copy__
        # should be updated.

        # Only float-like values are handled.  One reason is that the
        # division operator on integers would not produce a
        # differentiable functions: for instance, Variable(3, 0.1)/2
        # has a nominal value of 3/2 = 1, but a "shifted" value
        # of 3.1/2 = 1.55.
        value = float(value)

        # If the variable changes by dx, then the value of the affine
        # function that gives its value changes by 1*dx:

        # ! Memory cycles are created.  However, they are garbage
        # collected, if possible.  Using a weakref.WeakKeyDictionary
        # takes much more memory.  Thus, this implementation chooses
        # more cycles and a smaller memory footprint instead of no
        # cycles and a larger memory footprint.

        # ! Using AffineScalarFunc instead of super() results only in
        # a 3 % speed loss (Python 2.6, Mac OS X):
        super(Variable, self).__init__(value, {self: 1.})

        # We force the error to be float-like.  Since it is considered
        # as a Gaussian standard deviation, it is semantically
        # positive (even though there would be no problem defining it
        # as a sigma, where sigma can be negative and still define a
        # Gaussian):

        assert std_dev >= 0, "the error must be a positive number"
        # Since AffineScalarFunc.std_dev is a property, we cannot do
        # "self.std_dev = ...":
        self._std_dev = std_dev
        
        self.tag = tag

    # Standard deviations can be modified (this is a feature).
    # AffineScalarFunc objects that depend on the Variable have their
    # std_dev() automatically modified (recalculated with the new
    # std_dev of their Variables):
    def set_std_dev(self, value):
        """
        Updates the standard deviation of the variable to a new value.
        """
        
        # A zero variance is accepted.  Thus, it is possible to
        # conveniently use infinitely precise variables, for instance
        # to study special cases.

        self._std_dev = value

    # The following method is overridden so that we can represent the tag:
    def _general_representation(self, to_string):
        """
        Uses the to_string() conversion function on both the nominal
        value and standard deviation and returns a string that
        describes the number.

        to_string() is typically repr() or str().
        """
        num_repr  = super(Variable, self)._general_representation(to_string)
        
        # Optional tag: only full representations (to_string == repr)
        # contain the tag, as the tag is required in order to recreate
        # the variable.  Outputting the tag for regular string ("print
        # x") would be too heavy and produce an unusual representation
        # of a number with uncertainty.
        if (self.tag is None) or (to_string != repr):
            return num_repr
        else:
            "< %s = %s >" % (self.tag, num_repr)

    def __copy__(self):
        """
        Hook for the standard copy module.
        """
        
        # This copy implicitly takes care of the reference of the
        # variable to itself (in self.derivatives): the new Variable
        # object points to itself, not to the original Variable.

        # Reference: http://www.doughellmann.com/PyMOTW/copy/index.html

        #! The following assumes that the arguments to Variable are
        # *not* copied upon construction, since __copy__ is not supposed
        # to copy "inside" information:
        return Variable(self.nominal_value, self.std_dev(), self.tag)

    def __deepcopy__(self, memo):
        """
        Hook for the standard copy module.

        A new variable is created.
        """
        
        # This deep copy implicitly takes care of the reference of the
        # variable to itself (in self.derivatives): the new Variable
        # object points to itself, not to the original Variable.

        # Reference: http://www.doughellmann.com/PyMOTW/copy/index.html
        
        return self.__copy__()

    def __getstate__(self):
        """
        Hook for the standard pickle module.
        """
        obj_slot_values = dict([(k, getattr(self, k)) for k in self.__slots__])
        obj_slot_values.update(AffineScalarFunc.__getstate__(self))
        # Conversion to a usual dictionary:
        return obj_slot_values

    def __setstate__(self, data_dict):
        """
        Hook for the standard pickle module.
        """        
        for (name, value) in data_dict.iteritems():
            setattr(self, name, value)
        
###############################################################################

# Utilities

def nominal_value(x):
    """
    Returns the nominal value of x if it is a quantity with
    uncertainty (i.e., an AffineScalarFunc object); otherwise, returns
    x unchanged.

    This utility function is useful for transforming a series of
    numbers, when only some of them generally carry an uncertainty.
    """

    if isinstance(x, AffineScalarFunc):
        return x.nominal_value
    else:
        return x

def std_dev(x):
    """
    Returns the standard deviation of x if it is a quantity with
    uncertainty (i.e., an AffineScalarFunc object); otherwise, returns
    the float 0.

    This utility function is useful for transforming a series of
    numbers, when only some of them generally carry an uncertainty.
    """

    if isinstance(x, AffineScalarFunc):
        return x.std_dev()
    else:
        return 0.

def covariance_matrix(functions):
    """
    Returns a matrix that contains the covariances between the given
    sequence of numbers with uncertainties (AffineScalarFunc objects).
    The resulting matrix implicitly depends on their ordering in
    'functions'.

    The covariances are floats (never int objects).

    The returned covariance matrix is the exact linear approximation
    result, if the nominal values of the functions and of their
    variables are their mean.  Otherwise, the returned covariance
    matrix should be close to it linear approximation value.
    """
    # See PSI.411.

    covariance_matrix = []
    for (i1, expr1) in enumerate(functions):
        derivatives1 = expr1.derivatives  # Optimization
        vars1 = set(derivatives1)
        coefs_expr1 = []
        for (i2, expr2) in enumerate(functions[:i1+1]):
            derivatives2 = expr2.derivatives  # Optimization
            coef = 0.
            for var in vars1.intersection(derivatives2):
                # var is a variable common to both functions:
                coef += (derivatives1[var]*derivatives2[var]*var._std_dev**2)
            coefs_expr1.append(coef)
        covariance_matrix.append(coefs_expr1)

    # We symmetrize the matrix:
    for (i, covariance_coefs) in enumerate(covariance_matrix):
        covariance_coefs.extend([covariance_matrix[j][i]
                                 for j in range(i+1, len(covariance_matrix))])

    return covariance_matrix

# Entering variables as a block of correlated values.  Only available
# if NumPy is installed.

#! It would be possible to dispense with NumPy, but a routine should be
# written for obtaining the eigenvectors of a symmetric matrix.  See
# for instance Numerical Recipes: (1) reduction to tri-diagonal
# [Givens or Householder]; (2) QR / QL decomposition.

try:
    import numpy
except ImportError:
    pass
else:
    
    def correlated_values(values, covariance_mat, tags=None):
        """
        Returns numbers with uncertainties (AffineScalarFunc objects)
        that correctly reproduce the given covariance matrix, and have
        the given values as their nominal value.

        The list of values and the covariance matrix must have the
        same length, and the matrix must be a square (symmetric) one.

        The affine functions returned depend on newly created,
        independent variables (Variable objects).

        If 'tags' is not None, it must list the tag of each new
        independent variable.
        """

        # If no tags were given, we prepare tags for the newly created
        # variables:
        if tags is None:
            tags = (None,) * len(values)

        # The covariance matrix is diagonalized in order to define
        # the independent variables that model the given values:

        (variances, transform) = numpy.linalg.eigh(covariance_mat)

        # Numerical errors might make some variances negative: we set
        # them to zero:
        variances[variances < 0] = 0.
        
        # Creation of new, independent variables:

        # We use the fact that the eigenvectors in 'transform' are
        # special: 'transform' is unitary: its inverse is its transpose:

        variables = tuple([
            # The variables represent uncertainties only:
            Variable(0, sqrt(variance), tag)
            for (variance, tag) in zip(variances, tags)])

        # Representation of the initial correlated values:
        values_funcs = tuple([
            AffineScalarFunc(value, dict(zip(variables, coords)))
            for (coords, value) in zip(transform, values)])

        return values_funcs

    __all__.append('correlated_values')

###############################################################################
# Parsing of values with uncertainties:

POSITIVE_DECIMAL_UNSIGNED = r'(\d+)(\.\d*)?'

# Regexp for a number with uncertainty (e.g., "-1.234(2)e-6"), where the
# uncertainty is optional (in which case the uncertainty is implicit):
NUMBER_WITH_UNCERT_RE_STR = '''
    ([+-])?  # Sign
    %s  # Main number
    (?:\(%s\))?  # Optional uncertainty
    ([eE][+-]?\d+)?  # Optional exponent
    ''' % (POSITIVE_DECIMAL_UNSIGNED, POSITIVE_DECIMAL_UNSIGNED)

NUMBER_WITH_UNCERT_RE = re.compile(
    "^%s$" % NUMBER_WITH_UNCERT_RE_STR, re.VERBOSE)

def parse_error_in_parentheses(representation):
    """
    Returns (value, error) from a string representing a number with
    uncertainty like 12.34(5), 12.34(142), 12.5(3.4) or 12.3(4.2)e3.
    If no parenthesis is given, an uncertainty of one on the last
    digit is assumed.

    Raises ValueError if the string cannot be parsed.    
    """

    match = NUMBER_WITH_UNCERT_RE.search(representation)

    if match:
        # The 'main' part is the nominal value, with 'int'eger part, and
        # 'dec'imal part.  The 'uncert'ainty is similarly broken into its
        # integer and decimal parts.
        (sign, main_int, main_dec, uncert_int, uncert_dec,
         exponent) = match.groups()
    else:
        raise ValueError("Unparsable number representation: '%s'."
                         " Was expecting a string of the form 1.23(4)"
                         " or 1.234" % representation)

    # The value of the number is its nominal value:
    value = float(''.join((sign or '',
                           main_int,
                           main_dec or '.0',
                           exponent or '')))
                  
    if uncert_int is None:
        # No uncertainty was found: an uncertainty of 1 on the last
        # digit is assumed:
        uncert_int = '1'

    # Do we have a fully explicit uncertainty?
    if uncert_dec is not None:
        uncert = float("%s%s" % (uncert_int, uncert_dec or ''))
    else:
        # uncert_int represents an uncertainty on the last digits:

        # The number of digits after the period defines the power of
        # 10 than must be applied to the provided uncertainty:
        if main_dec is None:
            num_digits_after_period = 0
        else:
            num_digits_after_period = len(main_dec)-1
            
        uncert = int(uncert_int)/10**num_digits_after_period

    # We apply the exponent to the uncertainty as well:
    uncert *= float("1%s" % (exponent or ''))

    return (value, uncert)

    
# The following function is not exposed because it can in effect be
# obtained by doing x = ufloat(representation) and
# x.nominal_value and x.std_dev():
def str_to_number_with_uncert(representation):
    """
    Given a string that represents a number with uncertainty, returns the
    nominal value and the uncertainty.

    The string can be of the form:
    - 124.5+/-0.15
    - 124.50(15)
    - 124.50(123)
    - 124.5

    When no numerical error is given, an uncertainty of 1 on the last
    digit is implied.

    Raises ValueError if the string cannot be parsed.
    """

    try:
        # Simple form 1234.45+/-1.2:
        (value, uncert) = representation.split('+/-')
    except ValueError:
        # Form with parentheses or no uncertainty:
        parsed_value = parse_error_in_parentheses(representation)
    else:
        try:
            parsed_value = (float(value), float(uncert))
        except ValueError:
            raise ValueError('Cannot parse %s: was expecting a number'
                             ' like 1.23+/-0.1' % representation)

    return parsed_value

def ufloat(representation, tag=None):
    """
    Returns a random variable (Variable object).

    Converts the representation of a number into a number with
    uncertainty (a random variable, defined by a nominal value and
    a standard deviation).

    The representation can be a (value, standard deviation) sequence,
    or a string.

    Strings of the form '12.345+/-0.015', '12.345(15)', or '12.3' are
    recognized (see full list below).  In the last case, an
    uncertainty of +/-1 is assigned to the last digit.

    'tag' is an optional string tag for the variable.  Variables
    don't have to have distinct tags.  Tags are useful for tracing
    what values (and errors) enter in a given result (through the
    error_components() method).

    Examples of valid string representations:

        -1.23(3.4)
        -1.34(5)
        1(6)
        3(4.2)
        -9(2)
        1234567(1.2)
        12.345(15)
        -12.3456(78)e-6
        12.3(0.4)e-5        
        0.29
        31.
        -31.
        31
        -3.1e10
        169.0(7)
        169.1(15)
    """

    # This function is somewhat optimized so as to help with the
    # creation of lots of Variable objects (through unumpy.uarray, for
    # instance).

    # representations is "normalized" so as to be a valid sequence of
    # 2 arguments for Variable().

    #! Accepting strings and any kind of sequence slows down the code
    # by about 5 %.  On the other hand, massive initializations of
    # numbers with uncertainties are likely to be performed with
    # unumpy.uarray, which does not support parsing from strings and
    # thus does not have any overhead.

    #! Different, in Python 3:
    if isinstance(representation, basestring):
        representation = str_to_number_with_uncert(representation)
        
    #! The tag is forced to be a string, so that the user does not
    # create a Variable(2.5, 0.5) in order to represent 2.5
    # +/- 0.5.  Forcing 'tag' to be a string prevents errors from being
    # considered as tags, here:

    #! 'unicode' is removed in Python3:
    if tag is not None:
        assert ((type(tag) is str) or (type(tag) is unicode)), \
               "The tag can only be a string."

    #! init_args must contain all arguments, here:
    return Variable(*representation, **{'tag': tag})

###############################################################################
# Support for legacy code (will be removed in the future):
    
def NumberWithUncert(*args):
    """
    Wrapper for legacy code.  Obsolete: do not use.  Use ufloat
    instead.
    """
    import warnings
    warnings.warn("NumberWithUncert is obsolete."
                  "  Use ufloat instead.", DeprecationWarning,
                  stacklevel=2)
    return ufloat(*args)

def num_with_uncert(*args):
    """
    Wrapper for legacy code.  Obsolete: do not use.  Use ufloat
    instead.
    """
    import warnings
    warnings.warn("num_with_uncert is obsolete."
                  "  Use ufloat instead.", DeprecationWarning,
                  stacklevel=2)
    return ufloat(*args)

def array_u(*args):
    """
    Wrapper for legacy code.  Obsolete: do not use.  Use
    unumpy.uarray instead.
    """
    import warnings
    warnings.warn("uncertainties.array_u is obsolete."
                  " Use uncertainties.unumpy.uarray instead.",
                  DeprecationWarning,
                  stacklevel=2)
    import uncertainties.unumpy
    return uncertainties.unumpy.uarray(*args)

def nominal_values(*args):
    """
    Wrapper for legacy code.  Obsolete: do not use.  Use
    unumpy.nominal_values instead.
    """
    import warnings
    warnings.warn("uncertainties.nominal_values is obsolete."
                  "  Use uncertainties.unumpy.nominal_values instead.",
                  DeprecationWarning,
                  stacklevel=2)
    import uncertainties.unumpy
    return uncertainties.unumpy.nominal_values(*args)

def std_devs(*args):
    """
    Wrapper for legacy code.  Obsolete: do not use.  Use ufloat
    instead.
    """
    import warnings
    warnings.warn("uncertainties.std_devs is obsolete."
                  "  Use uncertainties.unumpy.std_devs instead.",
                  DeprecationWarning,
                  stacklevel=2)
    import uncertainties.unumpy
    return uncertainties.unumpy.std_devs(*args)
<|MERGE_RESOLUTION|>--- conflicted
+++ resolved
@@ -239,11 +239,7 @@
 from backport import *
 
 # Numerical version:
-<<<<<<< HEAD
-__version_info__ = (1, 7, 2)
-=======
 __version_info__ = (1, 7, 3)
->>>>>>> 44ec35bc
 __version__ = '.'.join([str(num) for num in __version_info__])
 
 __author__ = 'Eric O. LEBIGOT (EOL)'
