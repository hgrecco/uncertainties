'''
Mathematical operations that generalize many operations from the
standard math module so that they also work on numbers with
uncertainties.

Examples:

  from umath import sin
  
  # Manipulation of numbers with uncertainties:
  x = uncertainties.ufloat(3, 0.1)
  print sin(x)  # prints 0.141120008...+/-0.098999...

  # The umath functions also work on regular Python floats:
  print sin(3)  # prints 0.141120008...  This is a Python float.

Importing all the functions from this module into the global namespace
is possible.  This is encouraged when using a Python shell as a
calculator.  Example:

  import uncertainties
  from uncertainties.umath import *  # Imports tan(), etc.
  
  x = uncertainties.ufloat(3, 0.1)
  print tan(x)  # tan() is the uncertainties.umath.tan function

The numbers with uncertainties handled by this module are objects from
the uncertainties module, from either the Variable or the
AffineScalarFunc class.

(c) 2009-2013 by Eric O. LEBIGOT (EOL) <eric.lebigot@normalesup.org>.
Please send feature requests, bug reports, or feedback to this address.

This software is released under a dual license.  (1) The BSD license.
(2) Any other license, as long as it is obtained from the original
author.'''

from __future__ import division  # Many analytical derivatives depend on this

# Standard modules
import math
import sys
import itertools
import inspect

# Local modules
import uncertainties

from uncertainties import __author__, to_affine_scalar, AffineScalarFunc

###############################################################################

# We wrap the functions from the math module so that they keep track of
# uncertainties by returning a AffineScalarFunc object.

# Some functions from the math module cannot be adapted in a standard
# way so to work with AffineScalarFunc objects (either as their result
# or as their arguments):

# (1) Some functions return a result of a type whose value and
# variations (uncertainties) cannot be represented by AffineScalarFunc
# (e.g., math.frexp, which returns a tuple).  The exception raised
# when not wrapping them with wrap() is more obvious than the
# one obtained when wrapping them (in fact, the wrapped functions
# attempts operations that are not supported, such as calculation a
# subtraction on a result of type tuple).

# (2) Some functions don't take continuous scalar arguments (which can
# be varied during differentiation): math.fsum, math.factorial...
# Such functions can either be:

# - wrapped in a special way.

# - excluded from standard wrapping by adding their name to
# no_std_wrapping

# Math functions that have a standard interface: they take
# one or more float arguments, and return a scalar:
many_scalars_to_scalar_funcs = []

# Some functions require a specific treatment and must therefore be
# excluded from standard wrapping.  Functions
# no_std_wrapping = ['modf', 'frexp', 'ldexp', 'fsum', 'factorial']

# Functions with numerical derivatives:
num_deriv_funcs = ['fmod', 'gamma', 'isinf', 'isnan',
                   'lgamma', 'trunc']

# Functions that do not belong in many_scalars_to_scalar_funcs, but
# that have a version that handles uncertainties:
non_std_wrapped_funcs = []

# Function that copies the relevant attributes from generalized
# functions from the math module:
# This is a copy&paste job from the functools module, changing
# the default arugment for assigned
def wraps(wrapper,
          wrapped,
          assigned=('__doc__',),
          updated=('__dict__',)):
    """Update a wrapper function to look like the wrapped function.
    
    wrapper -- function to be updated
    wrapped -- original function
    assigned -- tuple naming the attributes assigned directly
    from the wrapped function to the wrapper function
    updated -- tuple naming the attributes of the wrapper that
    are updated with the corresponding attribute from the wrapped
    function.
    """
    for attr in assigned:
        setattr(wrapper, attr, getattr(wrapped, attr))
    for attr in updated:
        getattr(wrapper, attr).update(getattr(wrapped, attr, {}))
    # Return the wrapper so this can be used as a decorator via partial()
    return wrapper
                                    

########################################
# Wrapping of math functions:

# Fixed formulas for the derivatives of some functions from the math
# module (some functions might not be present in all version of
# Python).  Singular points are not taken into account.  The user
# should never give "large" uncertainties: problems could only appear
# if this assumption does not hold.

# Functions not mentioned in _fixed_derivatives have their derivatives
# calculated numerically.

# Functions that have singularities (possibly at infinity) benefit
# from analytical calculations (instead of the default numerical
# calculation) because their derivatives generally change very fast.
# Even slowly varying functions (e.g., abs()) yield more precise
# results when differentiated analytically, because of the loss of
# precision in numerical calculations.

#def log_1arg_der(x):
#    """
#    Derivative of log(x) (1-argument form).
#    """
#    return 1/x

def log_der0(*args):
    """
    Derivative of math.log() with respect to its first argument.

    Works whether 1 or 2 arguments are given.
    """    
    if len(args) == 1:
        return 1/args[0]
    else:
        return 1/args[0]/math.log(args[1])  # 2-argument form

    # The following version goes about as fast:
    
    ## A 'try' is used for the most common case because it is fast when no
    ## exception is raised:
    #try:
    #    return log_1arg_der(*args)  # Argument number check
    #except TypeError:
    #    return 1/args[0]/math.log(args[1])  # 2-argument form

<<<<<<< HEAD

def _deriv_copysign(x,y):
    if x >= 0:
        return math.copysign(1, y)
    else:
        return -math.copysign(1, y)
    
def _deriv_fabs(x):
    if x >= 0:
        return 1
    else:
        return -1

def _deriv_pow_0(x, y):
    if y == 0:
        return  0.
    elif x != 0 or y % 1 == 0:
        return y*math.pow(x, y-1)
    else:
        return float('nan')

def _deriv_pow_1(x, y):    
    if x == 0 and y > 0:
        return 0.
    else:
        return math.log(x) * math.pow(x, y)
    
_erf_coef = 2/math.sqrt(math.pi)  # Optimization for erf()
=======
erf_coef = 2/math.sqrt(math.pi)  # Optimization for erf()
>>>>>>> 7f12160d

fixed_derivatives = {
    # In alphabetical order, here:
    'acos': [lambda x: -1/math.sqrt(1-x**2)],
    'acosh': [lambda x: 1/math.sqrt(x**2-1)],
    'asin': [lambda x: 1/math.sqrt(1-x**2)],
    'asinh': [lambda x: 1/math.sqrt(1+x**2)],
    'atan': [lambda x: 1/(1+x**2)],
    'atan2': [lambda y, x: x/(x**2+y**2),  # Correct for x == 0
              lambda y, x: -y/(x**2+y**2)],  # Correct for x == 0
    'atanh': [lambda x: 1/(1-x**2)],
    'ceil': [lambda x: 0],
    'copysign': [_deriv_copysign,
                 lambda x, y: 0],
    'cos': [lambda x: -math.sin(x)],
    'cosh': [math.sinh],
    'degrees': [lambda x: math.degrees(1)],
    'erf': [lambda x: exp(-x**2)*erf_coef],
    'erfc': [lambda x: -exp(-x**2)*erf_coef],
    'exp': [math.exp],
    'expm1': [math.exp],
    'fabs': [_deriv_fabs],
    'floor': [lambda x: 0],
    'hypot': [lambda x, y: x/math.hypot(x, y),
              lambda x, y: y/math.hypot(x, y)],
    'log': [log_der0,
            lambda x, y: -math.log(x, y)/y/math.log(y)],
    'log10': [lambda x: 1/x/math.log(10)],
    'log1p': [lambda x: 1/(1+x)],
    'pow': [_deriv_pow_0, _deriv_pow_1],
    'radians': [lambda x: math.radians(1)],
    'sin': [math.cos],
    'sinh': [math.cosh],
    'sqrt': [lambda x: 0.5/math.sqrt(x)],
    'tan': [lambda x: 1+math.tan(x)**2],
    'tanh': [lambda x: 1-math.tanh(x)**2]
    }

# Many built-in functions in the math module are wrapped with a
# version which is uncertainty aware:

this_module = sys.modules[__name__]

# for (name, attr) in vars(math).items():
for name in dir(math):

    if name in fixed_derivatives:  # Priority to functions in fixed_derivatives
        derivatives = fixed_derivatives[name]
    elif name in num_deriv_funcs:
        # Functions whose derivatives are calculated numerically by
        # this module fall here (isinf, fmod,...):
        derivatives = []  # Means: numerical calculation required
    else:
        continue  # 'name' not wrapped by this module (__doc__, e, etc.)

    # Errors during the calculation of the derivatives are converted
    # to a NaN result: it is assumed that a mathematical calculation
    # that cannot be calculated indicates a non-defined derivative
    # (the derivatives in fixed_derivatives must be written this way):
    derivatives = map(uncertainties.nan_if_exception, derivatives)
    
    func = getattr(math, name)
    
    setattr(this_module, name,
            wraps(uncertainties.wrap(func, derivatives), func))
    
    many_scalars_to_scalar_funcs.append(name)

###############################################################################
    
########################################
# Special cases: some of the functions from no_std_wrapping:

##########
# The math.factorial function is not converted to an uncertainty-aware
# function, because it does not handle non-integer arguments: it does
# not make sense to give it an argument with a numerical error
# (whereas this would be relevant for the gamma function).

##########

# fsum takes a single argument, which cannot be differentiated.
# However, each of the arguments inside this single list can
# be a variable.  We handle this in a specific way:

if sys.version_info[:2] >= (2, 6):    

    # For drop-in compatibility with the math module:
    factorial = math.factorial
    non_std_wrapped_funcs.append('factorial')


    # We wrap math.fsum

    original_func = math.fsum  # For optimization purposes

    # The function below exists so that temporary variables do not
    # pollute the module namespace:
    def wrapped_fsum():
        """
        Returns an uncertainty-aware version of math.fsum, which must
        be contained in _original_func.
        """

        # The fsum function is flattened, in order to use the
        # wrap() wrapper:

        flat_fsum = lambda *args: original_func(args)

        flat_fsum_wrap = uncertainties.wrap(
            flat_fsum, itertools.repeat(lambda *args: 1))

        return wraps(lambda arg_list: flat_fsum_wrap(*arg_list),
                     original_func)

    fsum = wrapped_fsum()
    non_std_wrapped_funcs.append('fsum')

##########

def modf(x):
    """
    Version of modf that works for numbers with uncertainty, and also
    for regular numbers.
    """
    
    # The code below is inspired by uncertainties.wrap().  It is
    # simpler because only 1 argument is given, and there is no
    # delegation to other functions involved (as for __mul__, etc.).
    
    aff_func = to_affine_scalar(x)

    (frac_part, int_part) = math.modf(aff_func.nominal_value)

    if aff_func.derivatives:
        # The derivative of the fractional part is simply 1: the
        # derivatives of modf(x)[0] are the derivatives of x:
        return (AffineScalarFunc(frac_part, aff_func.derivatives), int_part)
    else:
        # This function was not called with an AffineScalarFunc
        # argument: there is no need to return numbers with uncertainties:
        return (frac_part, int_part)
modf = uncertainties.set_doc(math.modf.__doc__)(modf)
    
many_scalars_to_scalar_funcs.append('modf')

def ldexp(x, y):
    # The code below is inspired by uncertainties.wrap().  It is
    # simpler because only 1 argument is given, and there is no
    # delegation to other functions involved (as for __mul__, etc.).

    # Another approach would be to add an additional argument to
    # uncertainties.wrap() so that some arguments are automatically
    # considered as constants.

    aff_func = to_affine_scalar(x)  # y must be an integer, for math.ldexp

    if aff_func.derivatives:
        factor = 2**y
        return AffineScalarFunc(
            math.ldexp(aff_func.nominal_value, y),
            # Chain rule:
            dict([(var, factor*deriv)
                  for (var, deriv) in aff_func.derivatives.iteritems()]))
    else:
        # This function was not called with an AffineScalarFunc
        # argument: there is no need to return numbers with uncertainties:

        # aff_func.nominal_value is not passed instead of x, because
        # we do not have to care about the type of the return value of
        # math.ldexp, this way (aff_func.nominal_value might be the
        # value of x coerced to a difference type [int->float, for
        # instance]):
        return math.ldexp(x, y)
ldexp = uncertainties.set_doc(math.ldexp.__doc__)(ldexp)
    
many_scalars_to_scalar_funcs.append('ldexp')

def frexp(x):
    """
    Version of frexp that works for numbers with uncertainty, and also
    for regular numbers.
    """

    # The code below is inspired by uncertainties.wrap().  It is
    # simpler because only 1 argument is given, and there is no
    # delegation to other functions involved (as for __mul__, etc.).

    aff_func = to_affine_scalar(x)

    if aff_func.derivatives:
        result = math.frexp(aff_func.nominal_value)
        # With frexp(x) = (m, e), dm/dx = 1/(2**e):
        factor = 1/(2**result[1])
        return (
            AffineScalarFunc(
                result[0],
                # Chain rule:
                dict([(var, factor*deriv)
                      for (var, deriv) in aff_func.derivatives.iteritems()])),
            # The exponent is an integer and is supposed to be
            # continuous (small errors):
            result[1])
    else:
        # This function was not called with an AffineScalarFunc
        # argument: there is no need to return numbers with uncertainties:
        return math.frexp(x)
frexp = uncertainties.set_doc(math.frexp.__doc__)(frexp)
    
non_std_wrapped_funcs.append('frexp')

###############################################################################
# Exported functions:

__all__ = many_scalars_to_scalar_funcs + non_std_wrapped_funcs
<|MERGE_RESOLUTION|>--- conflicted
+++ resolved
@@ -161,8 +161,6 @@
     #except TypeError:
     #    return 1/args[0]/math.log(args[1])  # 2-argument form
 
-<<<<<<< HEAD
-
 def _deriv_copysign(x,y):
     if x >= 0:
         return math.copysign(1, y)
@@ -189,10 +187,7 @@
     else:
         return math.log(x) * math.pow(x, y)
     
-_erf_coef = 2/math.sqrt(math.pi)  # Optimization for erf()
-=======
 erf_coef = 2/math.sqrt(math.pi)  # Optimization for erf()
->>>>>>> 7f12160d
 
 fixed_derivatives = {
     # In alphabetical order, here:
